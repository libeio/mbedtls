--- conflicted
+++ resolved
@@ -363,13 +363,10 @@
     const char *ca_path;        /* the path with the CA certificate(s) reside */
     const char *crt_file;       /* the file with the client certificate     */
     const char *key_file;       /* the file with the client key             */
-<<<<<<< HEAD
     int key_opaque;             /* handle private key as if it were opaque  */
-=======
 #if defined(MBEDTLS_USE_PSA_CRYPTO)
     int psk_opaque;
 #endif
->>>>>>> c44e0a4b
     const char *psk;            /* the pre-shared key                       */
     const char *psk_identity;   /* the pre-shared key identity              */
     const char *ecjpake_pw;     /* the EC J-PAKE password                   */
