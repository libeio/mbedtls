/*
 *  SSL client with options
 *
 *  Copyright (C) 2006-2013, ARM Limited, All Rights Reserved
 *
 *  This file is part of mbed TLS (https://polarssl.org)
 *
 *  This program is free software; you can redistribute it and/or modify
 *  it under the terms of the GNU General Public License as published by
 *  the Free Software Foundation; either version 2 of the License, or
 *  (at your option) any later version.
 *
 *  This program is distributed in the hope that it will be useful,
 *  but WITHOUT ANY WARRANTY; without even the implied warranty of
 *  MERCHANTABILITY or FITNESS FOR A PARTICULAR PURPOSE.  See the
 *  GNU General Public License for more details.
 *
 *  You should have received a copy of the GNU General Public License along
 *  with this program; if not, write to the Free Software Foundation, Inc.,
 *  51 Franklin Street, Fifth Floor, Boston, MA 02110-1301 USA.
 */

#if !defined(POLARSSL_CONFIG_FILE)
#include "polarssl/config.h"
#else
#include POLARSSL_CONFIG_FILE
#endif

#if defined(POLARSSL_PLATFORM_C)
#include "polarssl/platform.h"
#else
#include <stdio.h>
#define polarssl_free       free
#define polarssl_malloc     malloc
#define polarssl_fprintf    fprintf
#define polarssl_printf     printf
#endif

#if defined(POLARSSL_SSL_SERVER_NAME_INDICATION) && defined(POLARSSL_FS_IO)
#define POLARSSL_SNI
#endif

#if defined(_WIN32)
#include <windows.h>
#endif

#if defined(POLARSSL_ENTROPY_C) && \
    defined(POLARSSL_SSL_TLS_C) && defined(POLARSSL_SSL_SRV_C) && \
    defined(POLARSSL_NET_C) && defined(POLARSSL_CTR_DRBG_C)
#include "polarssl/net.h"
#include "polarssl/ssl.h"
#include "polarssl/entropy.h"
#include "polarssl/ctr_drbg.h"
#include "polarssl/certs.h"
#include "polarssl/x509.h"
#include "polarssl/error.h"
#include "polarssl/debug.h"

#include <stdio.h>
#include <stdlib.h>
#include <string.h>
#endif

#if !defined(_WIN32)
#include <signal.h>
#endif

#if defined(POLARSSL_SSL_CACHE_C)
#include "polarssl/ssl_cache.h"
#endif

#if defined(POLARSSL_SSL_COOKIE_C)
#include "polarssl/ssl_cookie.h"
#endif

#if defined(POLARSSL_MEMORY_BUFFER_ALLOC_C)
#include "polarssl/memory_buffer_alloc.h"
#endif

#define DFL_SERVER_ADDR         NULL
#define DFL_SERVER_PORT         4433
#define DFL_DEBUG_LEVEL         0
#define DFL_NBIO                0
#define DFL_READ_TIMEOUT        0
#define DFL_CA_FILE             ""
#define DFL_CA_PATH             ""
#define DFL_CRT_FILE            ""
#define DFL_KEY_FILE            ""
#define DFL_CRT_FILE2           ""
#define DFL_KEY_FILE2           ""
#define DFL_PSK                 ""
#define DFL_PSK_IDENTITY        "Client_identity"
#define DFL_PSK_LIST            NULL
#define DFL_FORCE_CIPHER        0
#define DFL_VERSION_SUITES      NULL
#define DFL_RENEGOTIATION       SSL_RENEGOTIATION_DISABLED
#define DFL_ALLOW_LEGACY        -2
#define DFL_RENEGOTIATE         0
#define DFL_RENEGO_DELAY        -2
#define DFL_RENEGO_PERIOD       -1
#define DFL_EXCHANGES           1
#define DFL_MIN_VERSION         SSL_MINOR_VERSION_1
#define DFL_MAX_VERSION         -1
#define DFL_ARC4                SSL_ARC4_DISABLED
#define DFL_AUTH_MODE           SSL_VERIFY_OPTIONAL
#define DFL_MFL_CODE            SSL_MAX_FRAG_LEN_NONE
#define DFL_TRUNC_HMAC          -1
#define DFL_TICKETS             SSL_SESSION_TICKETS_ENABLED
#define DFL_TICKET_TIMEOUT      -1
#define DFL_CACHE_MAX           -1
#define DFL_CACHE_TIMEOUT       -1
#define DFL_SNI                 NULL
#define DFL_ALPN_STRING         NULL
#define DFL_DHM_FILE            NULL
#define DFL_TRANSPORT           SSL_TRANSPORT_STREAM
#define DFL_COOKIES             1
#define DFL_ANTI_REPLAY         -1
#define DFL_HS_TO_MIN           0
#define DFL_HS_TO_MAX           0
#define DFL_BADMAC_LIMIT        -1
#define DFL_EXTENDED_MS         -1
#define DFL_ETM                 -1

#define LONG_RESPONSE "<p>01-blah-blah-blah-blah-blah-blah-blah-blah-blah\r\n" \
    "02-blah-blah-blah-blah-blah-blah-blah-blah-blah-blah-blah-blah-blah\r\n"  \
    "03-blah-blah-blah-blah-blah-blah-blah-blah-blah-blah-blah-blah-blah\r\n"  \
    "04-blah-blah-blah-blah-blah-blah-blah-blah-blah-blah-blah-blah-blah\r\n"  \
    "05-blah-blah-blah-blah-blah-blah-blah-blah-blah-blah-blah-blah-blah\r\n"  \
    "06-blah-blah-blah-blah-blah-blah-blah-blah-blah-blah-blah-blah-blah\r\n"  \
    "07-blah-blah-blah-blah-blah-blah-blah-blah-blah-blah-blah-blah</p>\r\n"

/* Uncomment LONG_RESPONSE at the end of HTTP_RESPONSE to test sending longer
 * packets (for fragmentation purposes) */
#define HTTP_RESPONSE \
    "HTTP/1.0 200 OK\r\nContent-Type: text/html\r\n\r\n" \
    "<h2>mbed TLS Test Server</h2>\r\n" \
    "<p>Successful connection using: %s</p>\r\n" // LONG_RESPONSE

/*
 * Size of the basic I/O buffer. Able to hold our default response.
 *
 * You will need to adapt the ssl_get_bytes_avail() test in ssl-opt.sh
 * if you change this value to something outside the range <= 100 or > 500
 */
#define IO_BUF_LEN      200

<<<<<<< HEAD
/*
 * global options
 */
struct options
{
    const char *server_addr;    /* address on which the ssl service runs    */
    int server_port;            /* port on which the ssl service runs       */
    int debug_level;            /* level of debugging                       */
    int nbio;                   /* should I/O be blocking?                  */
    uint32_t read_timeout;      /* timeout on ssl_read() in milliseconds    */
    const char *ca_file;        /* the file with the CA certificate(s)      */
    const char *ca_path;        /* the path with the CA certificate(s) reside */
    const char *crt_file;       /* the file with the server certificate     */
    const char *key_file;       /* the file with the server key             */
    const char *crt_file2;      /* the file with the 2nd server certificate */
    const char *key_file2;      /* the file with the 2nd server key         */
    const char *psk;            /* the pre-shared key                       */
    const char *psk_identity;   /* the pre-shared key identity              */
    char *psk_list;             /* list of PSK id/key pairs for callback    */
    int force_ciphersuite[2];   /* protocol/ciphersuite to use, or all      */
    const char *version_suites; /* per-version ciphersuites                 */
    int renegotiation;          /* enable / disable renegotiation           */
    int allow_legacy;           /* allow legacy renegotiation               */
    int renegotiate;            /* attempt renegotiation?                   */
    int renego_delay;           /* delay before enforcing renegotiation     */
    int renego_period;          /* period for automatic renegotiation       */
    int exchanges;              /* number of data exchanges                 */
    int min_version;            /* minimum protocol version accepted        */
    int max_version;            /* maximum protocol version accepted        */
    int arc4;                   /* flag for arc4 suites support             */
    int auth_mode;              /* verify mode for connection               */
    unsigned char mfl_code;     /* code for maximum fragment length         */
    int trunc_hmac;             /* accept truncated hmac?                   */
    int tickets;                /* enable / disable session tickets         */
    int ticket_timeout;         /* session ticket lifetime                  */
    int cache_max;              /* max number of session cache entries      */
    int cache_timeout;          /* expiration delay of session cache entries */
    char *sni;                  /* string describing sni information        */
    const char *alpn_string;    /* ALPN supported protocols                 */
    const char *dhm_file;       /* the file with the DH parameters          */
    int extended_ms;            /* allow negotiation of extended MS?        */
    int etm;                    /* allow negotiation of encrypt-then-MAC?   */
    int transport;              /* TLS or DTLS?                             */
    int cookies;                /* Use cookies for DTLS? -1 to break them   */
    int anti_replay;            /* Use anti-replay for DTLS? -1 for default */
    uint32_t hs_to_min;         /* Initial value of DTLS handshake timer    */
    uint32_t hs_to_max;         /* Max value of DTLS handshake timer        */
    int badmac_limit;           /* Limit of records with bad MAC            */
} opt;

static void my_debug( void *ctx, int level, const char *str )
{
    ((void) level);

    polarssl_fprintf( (FILE *) ctx, "%s", str );
    fflush(  (FILE *) ctx  );
}

/*
 * Test recv/send functions that make sure each try returns
 * WANT_READ/WANT_WRITE at least once before sucesseding
 */
static int my_recv( void *ctx, unsigned char *buf, size_t len )
{
    static int first_try = 1;
    int ret;

    if( first_try )
    {
        first_try = 0;
        return( POLARSSL_ERR_NET_WANT_READ );
    }

    ret = net_recv( ctx, buf, len );
    if( ret != POLARSSL_ERR_NET_WANT_READ )
        first_try = 1; /* Next call will be a new operation */
    return( ret );
}

static int my_send( void *ctx, const unsigned char *buf, size_t len )
{
    static int first_try = 1;
    int ret;

    if( first_try )
    {
        first_try = 0;
        return( POLARSSL_ERR_NET_WANT_WRITE );
    }

    ret = net_send( ctx, buf, len );
    if( ret != POLARSSL_ERR_NET_WANT_WRITE )
        first_try = 1; /* Next call will be a new operation */
    return( ret );
}

=======
>>>>>>> ad350ed7
#if defined(POLARSSL_X509_CRT_PARSE_C)
#if defined(POLARSSL_FS_IO)
#define USAGE_IO \
    "    ca_file=%%s          The single file containing the top-level CA(s) you fully trust\n" \
    "                        default: \"\" (pre-loaded)\n" \
    "    ca_path=%%s          The path containing the top-level CA(s) you fully trust\n" \
    "                        default: \"\" (pre-loaded) (overrides ca_file)\n" \
    "    crt_file=%%s         Your own cert and chain (in bottom to top order, top may be omitted)\n" \
    "                        default: see note after key_file2\n" \
    "    key_file=%%s         default: see note after key_file2\n" \
    "    crt_file2=%%s        Your second cert and chain (in bottom to top order, top may be omitted)\n" \
    "                        default: see note after key_file2\n" \
    "    key_file2=%%s        default: see note below\n" \
    "                        note: if neither crt_file/key_file nor crt_file2/key_file2 are used,\n" \
    "                              preloaded certificate(s) and key(s) are used if available\n" \
    "    dhm_file=%%s        File containing Diffie-Hellman parameters\n" \
    "                       default: preloaded parameters\n"
#else
#define USAGE_IO \
    "\n"                                                    \
    "    No file operations available (POLARSSL_FS_IO not defined)\n" \
    "\n"
#endif /* POLARSSL_FS_IO */
#else
#define USAGE_IO ""
#endif /* POLARSSL_X509_CRT_PARSE_C */

#if defined(POLARSSL_KEY_EXCHANGE__SOME__PSK_ENABLED)
#define USAGE_PSK                                                   \
    "    psk=%%s              default: \"\" (in hex, without 0x)\n" \
    "    psk_identity=%%s     default: \"Client_identity\"\n"
#else
#define USAGE_PSK ""
#endif /* POLARSSL_KEY_EXCHANGE__SOME__PSK_ENABLED */

#if defined(POLARSSL_SSL_SESSION_TICKETS)
#define USAGE_TICKETS                                       \
    "    tickets=%%d          default: 1 (enabled)\n"       \
    "    ticket_timeout=%%d   default: ticket default (1d)\n"
#else
#define USAGE_TICKETS ""
#endif /* POLARSSL_SSL_SESSION_TICKETS */

#if defined(POLARSSL_SSL_CACHE_C)
#define USAGE_CACHE                                             \
    "    cache_max=%%d        default: cache default (50)\n"    \
    "    cache_timeout=%%d    default: cache default (1d)\n"
#else
#define USAGE_CACHE ""
#endif /* POLARSSL_SSL_CACHE_C */

#if defined(POLARSSL_SNI)
#define USAGE_SNI                                                           \
    "    sni=%%s              name1,cert1,key1[,name2,cert2,key2[,...]]\n"  \
    "                         default: disabled\n"
#else
#define USAGE_SNI ""
#endif /* POLARSSL_SNI */

#if defined(POLARSSL_SSL_MAX_FRAGMENT_LENGTH)
#define USAGE_MAX_FRAG_LEN                                      \
    "    max_frag_len=%%d     default: 16384 (tls default)\n"   \
    "                        options: 512, 1024, 2048, 4096\n"
#else
#define USAGE_MAX_FRAG_LEN ""
#endif /* POLARSSL_SSL_MAX_FRAGMENT_LENGTH */

#if defined(POLARSSL_SSL_TRUNCATED_HMAC)
#define USAGE_TRUNC_HMAC \
    "    trunc_hmac=%%d       default: library default\n"
#else
#define USAGE_TRUNC_HMAC ""
#endif

#if defined(POLARSSL_SSL_ALPN)
#define USAGE_ALPN \
    "    alpn=%%s             default: \"\" (disabled)\n"   \
    "                        example: spdy/1,http/1.1\n"
#else
#define USAGE_ALPN ""
#endif /* POLARSSL_SSL_ALPN */

#if defined(POLARSSL_SSL_DTLS_HELLO_VERIFY)
#define USAGE_COOKIES \
    "    cookies=0/1/-1      default: 1 (enabled)\n"        \
    "                        0: disabled, -1: library default (broken)\n"
#else
#define USAGE_COOKIES ""
#endif

#if defined(POLARSSL_SSL_DTLS_ANTI_REPLAY)
#define USAGE_ANTI_REPLAY \
    "    anti_replay=0/1     default: (library default: enabled)\n"
#else
#define USAGE_ANTI_REPLAY ""
#endif

#if defined(POLARSSL_SSL_DTLS_BADMAC_LIMIT)
#define USAGE_BADMAC_LIMIT \
    "    badmac_limit=%%d     default: (library default: disabled)\n"
#else
#define USAGE_BADMAC_LIMIT ""
#endif

#if defined(POLARSSL_SSL_PROTO_DTLS)
#define USAGE_DTLS \
    "    dtls=%%d             default: 0 (TLS)\n"                           \
    "    hs_timeout=%%d-%%d    default: (library default: 1000-60000)\n"    \
    "                        range of DTLS handshake timeouts in millisecs\n"
#else
#define USAGE_DTLS ""
#endif

#if defined(POLARSSL_SSL_EXTENDED_MASTER_SECRET)
#define USAGE_EMS \
    "    extended_ms=0/1     default: (library default: on)\n"
#else
#define USAGE_EMS ""
#endif

#if defined(POLARSSL_SSL_ENCRYPT_THEN_MAC)
#define USAGE_ETM \
    "    etm=0/1             default: (library default: on)\n"
#else
#define USAGE_ETM ""
#endif

#if defined(POLARSSL_SSL_RENEGOTIATION)
#define USAGE_RENEGO \
    "    renegotiation=%%d    default: 0 (disabled)\n"      \
    "    renegotiate=%%d      default: 0 (disabled)\n"      \
    "    renego_delay=%%d     default: -2 (library default)\n" \
    "    renego_period=%%d    default: (library default)\n"
#else
#define USAGE_RENEGO ""
#endif

#define USAGE \
    "\n usage: ssl_server2 param=<>...\n"                   \
    "\n acceptable parameters:\n"                           \
    "    server_addr=%%d      default: (all interfaces)\n"  \
    "    server_port=%%d      default: 4433\n"              \
    "    debug_level=%%d      default: 0 (disabled)\n"      \
    "    nbio=%%d             default: 0 (blocking I/O)\n"  \
    "                        options: 1 (non-blocking), 2 (added delays)\n" \
    "    read_timeout=%%d     default: 0 (no timeout)\n"    \
    "\n"                                                    \
    USAGE_DTLS                                              \
    USAGE_COOKIES                                           \
    USAGE_ANTI_REPLAY                                       \
    USAGE_BADMAC_LIMIT                                      \
    "\n"                                                    \
    "    auth_mode=%%s        default: \"optional\"\n"      \
    "                        options: none, optional, required\n" \
    USAGE_IO                                                \
    USAGE_SNI                                               \
    "\n"                                                    \
    USAGE_PSK                                               \
    "\n"                                                    \
    "    allow_legacy=%%d     default: (library default: no)\n"      \
    USAGE_RENEGO                                            \
    "    exchanges=%%d        default: 1\n"                 \
    "\n"                                                    \
    USAGE_TICKETS                                           \
    USAGE_CACHE                                             \
    USAGE_MAX_FRAG_LEN                                      \
    USAGE_TRUNC_HMAC                                        \
    USAGE_ALPN                                              \
    USAGE_EMS                                               \
    USAGE_ETM                                               \
    "\n"                                                    \
    "    min_version=%%s      default: \"ssl3\"\n"          \
    "    max_version=%%s      default: \"tls1_2\"\n"        \
    "    arc4=%%d             default: 0 (disabled)\n"      \
    "    force_version=%%s    default: \"\" (none)\n"       \
    "                        options: ssl3, tls1, tls1_1, tls1_2, dtls1, dtls1_2\n" \
    "\n"                                                                \
    "    version_suites=a,b,c,d      per-version ciphersuites\n"        \
    "                                in order from ssl3 to tls1_2\n"    \
    "                                default: all enabled\n"            \
    "    force_ciphersuite=<name>    default: all enabled\n"            \
    " acceptable ciphersuite names:\n"

#if !defined(POLARSSL_ENTROPY_C) || \
    !defined(POLARSSL_SSL_TLS_C) || !defined(POLARSSL_SSL_SRV_C) || \
    !defined(POLARSSL_NET_C) || !defined(POLARSSL_CTR_DRBG_C)
#include <stdio.h>
int main( void )
{
    polarssl_printf("POLARSSL_ENTROPY_C and/or "
           "POLARSSL_SSL_TLS_C and/or POLARSSL_SSL_SRV_C and/or "
           "POLARSSL_NET_C and/or POLARSSL_CTR_DRBG_C not defined.\n");
    return( 0 );
}
#else
/*
 * global options
 */
struct options
{
    const char *server_addr;    /* address on which the ssl service runs    */
    int server_port;            /* port on which the ssl service runs       */
    int debug_level;            /* level of debugging                       */
    int nbio;                   /* should I/O be blocking?                  */
    const char *ca_file;        /* the file with the CA certificate(s)      */
    const char *ca_path;        /* the path with the CA certificate(s) reside */
    const char *crt_file;       /* the file with the server certificate     */
    const char *key_file;       /* the file with the server key             */
    const char *crt_file2;      /* the file with the 2nd server certificate */
    const char *key_file2;      /* the file with the 2nd server key         */
    const char *psk;            /* the pre-shared key                       */
    const char *psk_identity;   /* the pre-shared key identity              */
    char *psk_list;             /* list of PSK id/key pairs for callback    */
    int force_ciphersuite[2];   /* protocol/ciphersuite to use, or all      */
    const char *version_suites; /* per-version ciphersuites                 */
    int renegotiation;          /* enable / disable renegotiation           */
    int allow_legacy;           /* allow legacy renegotiation               */
    int renegotiate;            /* attempt renegotiation?                   */
    int renego_delay;           /* delay before enforcing renegotiation     */
    int renego_period;          /* period for automatic renegotiation       */
    int exchanges;              /* number of data exchanges                 */
    int min_version;            /* minimum protocol version accepted        */
    int max_version;            /* maximum protocol version accepted        */
    int arc4;                   /* flag for arc4 suites support             */
    int auth_mode;              /* verify mode for connection               */
    unsigned char mfl_code;     /* code for maximum fragment length         */
    int trunc_hmac;             /* accept truncated hmac?                   */
    int tickets;                /* enable / disable session tickets         */
    int ticket_timeout;         /* session ticket lifetime                  */
    int cache_max;              /* max number of session cache entries      */
    int cache_timeout;          /* expiration delay of session cache entries */
    char *sni;                  /* string describing sni information        */
    const char *alpn_string;    /* ALPN supported protocols                 */
    const char *dhm_file;       /* the file with the DH parameters          */
    int extended_ms;            /* allow negotiation of extended MS?        */
    int etm;                    /* allow negotiation of encrypt-then-MAC?   */
} opt;

static void my_debug( void *ctx, int level, const char *str )
{
    ((void) level);

    polarssl_fprintf( (FILE *) ctx, "%s", str );
    fflush(  (FILE *) ctx  );
}

/*
 * Test recv/send functions that make sure each try returns
 * WANT_READ/WANT_WRITE at least once before sucesseding
 */
static int my_recv( void *ctx, unsigned char *buf, size_t len )
{
    static int first_try = 1;
    int ret;

    if( first_try )
    {
        first_try = 0;
        return( POLARSSL_ERR_NET_WANT_READ );
    }

    ret = net_recv( ctx, buf, len );
    if( ret != POLARSSL_ERR_NET_WANT_READ )
        first_try = 1; /* Next call will be a new operation */
    return( ret );
}

static int my_send( void *ctx, const unsigned char *buf, size_t len )
{
    static int first_try = 1;
    int ret;

    if( first_try )
    {
        first_try = 0;
        return( POLARSSL_ERR_NET_WANT_WRITE );
    }

    ret = net_send( ctx, buf, len );
    if( ret != POLARSSL_ERR_NET_WANT_WRITE )
        first_try = 1; /* Next call will be a new operation */
    return( ret );
}

/*
 * Used by sni_parse and psk_parse to handle coma-separated lists
 */
#define GET_ITEM( dst )         \
    dst = p;                    \
    while( *p != ',' )          \
        if( ++p > end )         \
            goto error;         \
    *p++ = '\0';

#if defined(POLARSSL_SNI)
typedef struct _sni_entry sni_entry;

struct _sni_entry {
    const char *name;
    x509_crt *cert;
    pk_context *key;
    sni_entry *next;
};

void sni_free( sni_entry *head )
{
    sni_entry *cur = head, *next;

    while( cur != NULL )
    {
        x509_crt_free( cur->cert );
        polarssl_free( cur->cert );

        pk_free( cur->key );
        polarssl_free( cur->key );

        next = cur->next;
        polarssl_free( cur );
        cur = next;
    }
}

/*
 * Parse a string of triplets name1,crt1,key1[,name2,crt2,key2[,...]]
 * into a usable sni_entry list.
 *
 * Modifies the input string! This is not production quality!
 */
sni_entry *sni_parse( char *sni_string )
{
    sni_entry *cur = NULL, *new = NULL;
    char *p = sni_string;
    char *end = p;
    char *crt_file, *key_file;

    while( *end != '\0' )
        ++end;
    *end = ',';

    while( p <= end )
    {
        if( ( new = polarssl_malloc( sizeof( sni_entry ) ) ) == NULL )
        {
            sni_free( cur );
            return( NULL );
        }

        memset( new, 0, sizeof( sni_entry ) );

        if( ( new->cert = polarssl_malloc( sizeof( x509_crt ) ) ) == NULL ||
            ( new->key = polarssl_malloc( sizeof( pk_context ) ) ) == NULL )
        {
            polarssl_free( new->cert );
            polarssl_free( new );
            sni_free( cur );
            return( NULL );
        }

        x509_crt_init( new->cert );
        pk_init( new->key );

        GET_ITEM( new->name );
        GET_ITEM( crt_file );
        GET_ITEM( key_file );

        if( x509_crt_parse_file( new->cert, crt_file ) != 0 ||
            pk_parse_keyfile( new->key, key_file, "" ) != 0 )
        {
            goto error;
        }

        new->next = cur;
        cur = new;
    }

    return( cur );

error:
    sni_free( new );
    sni_free( cur );
    return( NULL );
}

/*
 * SNI callback.
 */
int sni_callback( void *p_info, ssl_context *ssl,
                  const unsigned char *name, size_t name_len )
{
    sni_entry *cur = (sni_entry *) p_info;

    while( cur != NULL )
    {
        if( name_len == strlen( cur->name ) &&
            memcmp( name, cur->name, name_len ) == 0 )
        {
            return( ssl_set_own_cert( ssl, cur->cert, cur->key ) );
        }

        cur = cur->next;
    }

    return( -1 );
}

#endif /* POLARSSL_SNI */

#if defined(POLARSSL_KEY_EXCHANGE__SOME__PSK_ENABLED)

#define HEX2NUM( c )                    \
        if( c >= '0' && c <= '9' )      \
            c -= '0';                   \
        else if( c >= 'a' && c <= 'f' ) \
            c -= 'a' - 10;              \
        else if( c >= 'A' && c <= 'F' ) \
            c -= 'A' - 10;              \
        else                            \
            return( -1 );

/*
 * Convert a hex string to bytes.
 * Return 0 on success, -1 on error.
 */
int unhexify( unsigned char *output, const char *input, size_t *olen )
{
    unsigned char c;
    size_t j;

    *olen = strlen( input );
    if( *olen % 2 != 0 || *olen / 2 > POLARSSL_PSK_MAX_LEN )
        return( -1 );
    *olen /= 2;

    for( j = 0; j < *olen * 2; j += 2 )
    {
        c = input[j];
        HEX2NUM( c );
        output[ j / 2 ] = c << 4;

        c = input[j + 1];
        HEX2NUM( c );
        output[ j / 2 ] |= c;
    }

    return( 0 );
}

typedef struct _psk_entry psk_entry;

struct _psk_entry
{
    const char *name;
    size_t key_len;
    unsigned char key[POLARSSL_PSK_MAX_LEN];
    psk_entry *next;
};

/*
 * Free a list of psk_entry's
 */
void psk_free( psk_entry *head )
{
    psk_entry *next;

    while( head != NULL )
    {
        next = head->next;
        polarssl_free( head );
        head = next;
    }
}

/*
 * Parse a string of pairs name1,key1[,name2,key2[,...]]
 * into a usable psk_entry list.
 *
 * Modifies the input string! This is not production quality!
 */
psk_entry *psk_parse( char *psk_string )
{
    psk_entry *cur = NULL, *new = NULL;
    char *p = psk_string;
    char *end = p;
    char *key_hex;

    while( *end != '\0' )
        ++end;
    *end = ',';

    while( p <= end )
    {
        if( ( new = polarssl_malloc( sizeof( psk_entry ) ) ) == NULL )
            return( NULL );

        memset( new, 0, sizeof( psk_entry ) );

        GET_ITEM( new->name );
        GET_ITEM( key_hex );

        if( unhexify( new->key, key_hex, &new->key_len ) != 0 )
            goto error;

        new->next = cur;
        cur = new;
    }

    return( cur );

error:
    psk_free( new );
    psk_free( cur );
    return( 0 );
}

/*
 * PSK callback
 */
int psk_callback( void *p_info, ssl_context *ssl,
                  const unsigned char *name, size_t name_len )
{
    psk_entry *cur = (psk_entry *) p_info;

    while( cur != NULL )
    {
        if( name_len == strlen( cur->name ) &&
            memcmp( name, cur->name, name_len ) == 0 )
        {
            return( ssl_set_psk( ssl, cur->key, cur->key_len,
                                 name, name_len ) );
        }

        cur = cur->next;
    }

    return( -1 );
}
#endif /* POLARSSL_KEY_EXCHANGE__SOME__PSK_ENABLED */

static int listen_fd, client_fd = -1;

/* Interruption handler to ensure clean exit (for valgrind testing) */
#if !defined(_WIN32)
static int received_sigterm = 0;
void term_handler( int sig )
{
    ((void) sig);
    received_sigterm = 1;
    net_close( listen_fd ); /* causes net_accept() to abort */
    net_close( client_fd ); /* causes net_read() to abort */
}
#endif

int main( int argc, char *argv[] )
{
    int ret = 0, len, written, frags, exchanges_left;
    int version_suites[4][2];
    unsigned char buf[IO_BUF_LEN];
#if defined(POLARSSL_KEY_EXCHANGE__SOME__PSK_ENABLED)
    unsigned char psk[POLARSSL_PSK_MAX_LEN];
    size_t psk_len = 0;
    psk_entry *psk_info = NULL;
#endif
    const char *pers = "ssl_server2";
    unsigned char client_ip[16] = { 0 };
#if defined(POLARSSL_SSL_COOKIE_C)
    ssl_cookie_ctx cookie_ctx;
#endif

    entropy_context entropy;
    ctr_drbg_context ctr_drbg;
    ssl_context ssl;
#if defined(POLARSSL_SSL_RENEGOTIATION)
    unsigned char renego_period[8] = { 0 };
#endif
#if defined(POLARSSL_X509_CRT_PARSE_C)
    x509_crt cacert;
    x509_crt srvcert;
    pk_context pkey;
    x509_crt srvcert2;
    pk_context pkey2;
    int key_cert_init = 0, key_cert_init2 = 0;
#endif
#if defined(POLARSSL_DHM_C) && defined(POLARSSL_FS_IO)
    dhm_context dhm;
#endif
#if defined(POLARSSL_SSL_CACHE_C)
    ssl_cache_context cache;
#endif
#if defined(POLARSSL_SNI)
    sni_entry *sni_info = NULL;
#endif
#if defined(POLARSSL_SSL_ALPN)
    const char *alpn_list[10];
#endif
#if defined(POLARSSL_MEMORY_BUFFER_ALLOC_C)
    unsigned char alloc_buf[100000];
#endif

    int i;
    char *p, *q;
    const int *list;

#if defined(POLARSSL_MEMORY_BUFFER_ALLOC_C)
    memory_buffer_alloc_init( alloc_buf, sizeof(alloc_buf) );
#endif

    /*
     * Make sure memory references are valid in case we exit early.
     */
    listen_fd = 0;
    memset( &ssl, 0, sizeof( ssl_context ) );
#if defined(POLARSSL_X509_CRT_PARSE_C)
    x509_crt_init( &cacert );
    x509_crt_init( &srvcert );
    pk_init( &pkey );
    x509_crt_init( &srvcert2 );
    pk_init( &pkey2 );
#endif
#if defined(POLARSSL_DHM_C) && defined(POLARSSL_FS_IO)
    dhm_init( &dhm );
#endif
#if defined(POLARSSL_SSL_CACHE_C)
    ssl_cache_init( &cache );
#endif
#if defined(POLARSSL_SSL_ALPN)
    memset( (void *) alpn_list, 0, sizeof( alpn_list ) );
#endif
#if defined(POLARSSL_SSL_COOKIE_C)
    ssl_cookie_init( &cookie_ctx );
#endif

#if !defined(_WIN32)
    /* Abort cleanly on SIGTERM and SIGINT */
    signal( SIGTERM, term_handler );
    signal( SIGINT, term_handler );
#endif

    if( argc == 0 )
    {
    usage:
        if( ret == 0 )
            ret = 1;

        polarssl_printf( USAGE );

        list = ssl_list_ciphersuites();
        while( *list )
        {
            polarssl_printf(" %-42s", ssl_get_ciphersuite_name( *list ) );
            list++;
            if( !*list )
                break;
            polarssl_printf(" %s\n", ssl_get_ciphersuite_name( *list ) );
            list++;
        }
        polarssl_printf("\n");
        goto exit;
    }

    opt.server_addr         = DFL_SERVER_ADDR;
    opt.server_port         = DFL_SERVER_PORT;
    opt.debug_level         = DFL_DEBUG_LEVEL;
    opt.nbio                = DFL_NBIO;
    opt.read_timeout        = DFL_READ_TIMEOUT;
    opt.ca_file             = DFL_CA_FILE;
    opt.ca_path             = DFL_CA_PATH;
    opt.crt_file            = DFL_CRT_FILE;
    opt.key_file            = DFL_KEY_FILE;
    opt.crt_file2           = DFL_CRT_FILE2;
    opt.key_file2           = DFL_KEY_FILE2;
    opt.psk                 = DFL_PSK;
    opt.psk_identity        = DFL_PSK_IDENTITY;
    opt.psk_list            = DFL_PSK_LIST;
    opt.force_ciphersuite[0]= DFL_FORCE_CIPHER;
    opt.version_suites      = DFL_VERSION_SUITES;
    opt.renegotiation       = DFL_RENEGOTIATION;
    opt.allow_legacy        = DFL_ALLOW_LEGACY;
    opt.renegotiate         = DFL_RENEGOTIATE;
    opt.renego_delay        = DFL_RENEGO_DELAY;
    opt.renego_period       = DFL_RENEGO_PERIOD;
    opt.exchanges           = DFL_EXCHANGES;
    opt.min_version         = DFL_MIN_VERSION;
    opt.max_version         = DFL_MAX_VERSION;
    opt.arc4                = DFL_ARC4;
    opt.auth_mode           = DFL_AUTH_MODE;
    opt.mfl_code            = DFL_MFL_CODE;
    opt.trunc_hmac          = DFL_TRUNC_HMAC;
    opt.tickets             = DFL_TICKETS;
    opt.ticket_timeout      = DFL_TICKET_TIMEOUT;
    opt.cache_max           = DFL_CACHE_MAX;
    opt.cache_timeout       = DFL_CACHE_TIMEOUT;
    opt.sni                 = DFL_SNI;
    opt.alpn_string         = DFL_ALPN_STRING;
    opt.dhm_file            = DFL_DHM_FILE;
    opt.transport           = DFL_TRANSPORT;
    opt.cookies             = DFL_COOKIES;
    opt.anti_replay         = DFL_ANTI_REPLAY;
    opt.hs_to_min           = DFL_HS_TO_MIN;
    opt.hs_to_max           = DFL_HS_TO_MAX;
    opt.badmac_limit        = DFL_BADMAC_LIMIT;
    opt.extended_ms         = DFL_EXTENDED_MS;
    opt.etm                 = DFL_ETM;

    for( i = 1; i < argc; i++ )
    {
        p = argv[i];
        if( ( q = strchr( p, '=' ) ) == NULL )
            goto usage;
        *q++ = '\0';

        if( strcmp( p, "server_port" ) == 0 )
        {
            opt.server_port = atoi( q );
            if( opt.server_port < 1 || opt.server_port > 65535 )
                goto usage;
        }
        else if( strcmp( p, "server_addr" ) == 0 )
            opt.server_addr = q;
        else if( strcmp( p, "dtls" ) == 0 )
        {
            int t = atoi( q );
            if( t == 0 )
                opt.transport = SSL_TRANSPORT_STREAM;
            else if( t == 1 )
                opt.transport = SSL_TRANSPORT_DATAGRAM;
            else
                goto usage;
        }
        else if( strcmp( p, "debug_level" ) == 0 )
        {
            opt.debug_level = atoi( q );
            if( opt.debug_level < 0 || opt.debug_level > 65535 )
                goto usage;
        }
        else if( strcmp( p, "nbio" ) == 0 )
        {
            opt.nbio = atoi( q );
            if( opt.nbio < 0 || opt.nbio > 2 )
                goto usage;
        }
        else if( strcmp( p, "read_timeout" ) == 0 )
            opt.read_timeout = atoi( q );
        else if( strcmp( p, "ca_file" ) == 0 )
            opt.ca_file = q;
        else if( strcmp( p, "ca_path" ) == 0 )
            opt.ca_path = q;
        else if( strcmp( p, "crt_file" ) == 0 )
            opt.crt_file = q;
        else if( strcmp( p, "key_file" ) == 0 )
            opt.key_file = q;
        else if( strcmp( p, "crt_file2" ) == 0 )
            opt.crt_file2 = q;
        else if( strcmp( p, "key_file2" ) == 0 )
            opt.key_file2 = q;
        else if( strcmp( p, "dhm_file" ) == 0 )
            opt.dhm_file = q;
        else if( strcmp( p, "psk" ) == 0 )
            opt.psk = q;
        else if( strcmp( p, "psk_identity" ) == 0 )
            opt.psk_identity = q;
        else if( strcmp( p, "psk_list" ) == 0 )
            opt.psk_list = q;
        else if( strcmp( p, "force_ciphersuite" ) == 0 )
        {
            opt.force_ciphersuite[0] = ssl_get_ciphersuite_id( q );

            if( opt.force_ciphersuite[0] == 0 )
            {
                ret = 2;
                goto usage;
            }
            opt.force_ciphersuite[1] = 0;
        }
        else if( strcmp( p, "version_suites" ) == 0 )
            opt.version_suites = q;
        else if( strcmp( p, "renegotiation" ) == 0 )
        {
            opt.renegotiation = (atoi( q )) ? SSL_RENEGOTIATION_ENABLED :
                                              SSL_RENEGOTIATION_DISABLED;
        }
        else if( strcmp( p, "allow_legacy" ) == 0 )
        {
            switch( atoi( q ) )
            {
                case -1: opt.allow_legacy = SSL_LEGACY_BREAK_HANDSHAKE; break;
                case 0:  opt.allow_legacy = SSL_LEGACY_NO_RENEGOTIATION; break;
                case 1:  opt.allow_legacy = SSL_LEGACY_ALLOW_RENEGOTIATION; break;
                default: goto usage;
            }
        }
        else if( strcmp( p, "renegotiate" ) == 0 )
        {
            opt.renegotiate = atoi( q );
            if( opt.renegotiate < 0 || opt.renegotiate > 1 )
                goto usage;
        }
        else if( strcmp( p, "renego_delay" ) == 0 )
        {
            opt.renego_delay = atoi( q );
        }
        else if( strcmp( p, "renego_period" ) == 0 )
        {
            opt.renego_period = atoi( q );
            if( opt.renego_period < 2 || opt.renego_period > 255 )
                goto usage;
        }
        else if( strcmp( p, "exchanges" ) == 0 )
        {
            opt.exchanges = atoi( q );
            if( opt.exchanges < 0 )
                goto usage;
        }
        else if( strcmp( p, "min_version" ) == 0 )
        {
            if( strcmp( q, "ssl3" ) == 0 )
                opt.min_version = SSL_MINOR_VERSION_0;
            else if( strcmp( q, "tls1" ) == 0 )
                opt.min_version = SSL_MINOR_VERSION_1;
            else if( strcmp( q, "tls1_1" ) == 0 ||
                     strcmp( q, "dtls1" ) == 0 )
                opt.min_version = SSL_MINOR_VERSION_2;
            else if( strcmp( q, "tls1_2" ) == 0 ||
                     strcmp( q, "dtls1_2" ) == 0 )
                opt.min_version = SSL_MINOR_VERSION_3;
            else
                goto usage;
        }
        else if( strcmp( p, "max_version" ) == 0 )
        {
            if( strcmp( q, "ssl3" ) == 0 )
                opt.max_version = SSL_MINOR_VERSION_0;
            else if( strcmp( q, "tls1" ) == 0 )
                opt.max_version = SSL_MINOR_VERSION_1;
            else if( strcmp( q, "tls1_1" ) == 0 ||
                     strcmp( q, "dtls1" ) == 0 )
                opt.max_version = SSL_MINOR_VERSION_2;
            else if( strcmp( q, "tls1_2" ) == 0 ||
                     strcmp( q, "dtls1_2" ) == 0 )
                opt.max_version = SSL_MINOR_VERSION_3;
            else
                goto usage;
        }
        else if( strcmp( p, "arc4" ) == 0 )
        {
            switch( atoi( q ) )
            {
                case 0:     opt.arc4 = SSL_ARC4_DISABLED;   break;
                case 1:     opt.arc4 = SSL_ARC4_ENABLED;    break;
                default:    goto usage;
            }
        }
        else if( strcmp( p, "force_version" ) == 0 )
        {
            if( strcmp( q, "ssl3" ) == 0 )
            {
                opt.min_version = SSL_MINOR_VERSION_0;
                opt.max_version = SSL_MINOR_VERSION_0;
            }
            else if( strcmp( q, "tls1" ) == 0 )
            {
                opt.min_version = SSL_MINOR_VERSION_1;
                opt.max_version = SSL_MINOR_VERSION_1;
            }
            else if( strcmp( q, "tls1_1" ) == 0 )
            {
                opt.min_version = SSL_MINOR_VERSION_2;
                opt.max_version = SSL_MINOR_VERSION_2;
            }
            else if( strcmp( q, "tls1_2" ) == 0 )
            {
                opt.min_version = SSL_MINOR_VERSION_3;
                opt.max_version = SSL_MINOR_VERSION_3;
            }
            else if( strcmp( q, "dtls1" ) == 0 )
            {
                opt.min_version = SSL_MINOR_VERSION_2;
                opt.max_version = SSL_MINOR_VERSION_2;
                opt.transport = SSL_TRANSPORT_DATAGRAM;
            }
            else if( strcmp( q, "dtls1_2" ) == 0 )
            {
                opt.min_version = SSL_MINOR_VERSION_3;
                opt.max_version = SSL_MINOR_VERSION_3;
                opt.transport = SSL_TRANSPORT_DATAGRAM;
            }
            else
                goto usage;
        }
        else if( strcmp( p, "auth_mode" ) == 0 )
        {
            if( strcmp( q, "none" ) == 0 )
                opt.auth_mode = SSL_VERIFY_NONE;
            else if( strcmp( q, "optional" ) == 0 )
                opt.auth_mode = SSL_VERIFY_OPTIONAL;
            else if( strcmp( q, "required" ) == 0 )
                opt.auth_mode = SSL_VERIFY_REQUIRED;
            else
                goto usage;
        }
        else if( strcmp( p, "max_frag_len" ) == 0 )
        {
            if( strcmp( q, "512" ) == 0 )
                opt.mfl_code = SSL_MAX_FRAG_LEN_512;
            else if( strcmp( q, "1024" ) == 0 )
                opt.mfl_code = SSL_MAX_FRAG_LEN_1024;
            else if( strcmp( q, "2048" ) == 0 )
                opt.mfl_code = SSL_MAX_FRAG_LEN_2048;
            else if( strcmp( q, "4096" ) == 0 )
                opt.mfl_code = SSL_MAX_FRAG_LEN_4096;
            else
                goto usage;
        }
        else if( strcmp( p, "alpn" ) == 0 )
        {
            opt.alpn_string = q;
        }
        else if( strcmp( p, "trunc_hmac" ) == 0 )
        {
            switch( atoi( q ) )
            {
                case 0: opt.trunc_hmac = SSL_TRUNC_HMAC_DISABLED; break;
                case 1: opt.trunc_hmac = SSL_TRUNC_HMAC_ENABLED; break;
                default: goto usage;
            }
        }
        else if( strcmp( p, "extended_ms" ) == 0 )
        {
            switch( atoi( q ) )
            {
                case 0: opt.extended_ms = SSL_EXTENDED_MS_DISABLED; break;
                case 1: opt.extended_ms = SSL_EXTENDED_MS_ENABLED; break;
                default: goto usage;
            }
        }
        else if( strcmp( p, "etm" ) == 0 )
        {
            switch( atoi( q ) )
            {
                case 0: opt.etm = SSL_ETM_DISABLED; break;
                case 1: opt.etm = SSL_ETM_ENABLED; break;
                default: goto usage;
            }
        }
        else if( strcmp( p, "tickets" ) == 0 )
        {
            opt.tickets = atoi( q );
            if( opt.tickets < 0 || opt.tickets > 1 )
                goto usage;
        }
        else if( strcmp( p, "ticket_timeout" ) == 0 )
        {
            opt.ticket_timeout = atoi( q );
            if( opt.ticket_timeout < 0 )
                goto usage;
        }
        else if( strcmp( p, "cache_max" ) == 0 )
        {
            opt.cache_max = atoi( q );
            if( opt.cache_max < 0 )
                goto usage;
        }
        else if( strcmp( p, "cache_timeout" ) == 0 )
        {
            opt.cache_timeout = atoi( q );
            if( opt.cache_timeout < 0 )
                goto usage;
        }
        else if( strcmp( p, "cookies" ) == 0 )
        {
            opt.cookies = atoi( q );
            if( opt.cookies < -1 || opt.cookies > 1)
                goto usage;
        }
        else if( strcmp( p, "anti_replay" ) == 0 )
        {
            opt.anti_replay = atoi( q );
            if( opt.anti_replay < 0 || opt.anti_replay > 1)
                goto usage;
        }
        else if( strcmp( p, "badmac_limit" ) == 0 )
        {
            opt.badmac_limit = atoi( q );
            if( opt.badmac_limit < 0 )
                goto usage;
        }
        else if( strcmp( p, "hs_timeout" ) == 0 )
        {
            if( ( p = strchr( q, '-' ) ) == NULL )
                goto usage;
            *p++ = '\0';
            opt.hs_to_min = atoi( q );
            opt.hs_to_max = atoi( p );
            if( opt.hs_to_min == 0 || opt.hs_to_max < opt.hs_to_min )
                goto usage;
        }
        else if( strcmp( p, "sni" ) == 0 )
        {
            opt.sni = q;
        }
        else
            goto usage;
    }

#if defined(POLARSSL_DEBUG_C)
    debug_set_threshold( opt.debug_level );
#endif

    if( opt.force_ciphersuite[0] > 0 )
    {
        const ssl_ciphersuite_t *ciphersuite_info;
        ciphersuite_info = ssl_ciphersuite_from_id( opt.force_ciphersuite[0] );

        if( opt.max_version != -1 &&
            ciphersuite_info->min_minor_ver > opt.max_version )
        {
            polarssl_printf("forced ciphersuite not allowed with this protocol version\n");
            ret = 2;
            goto usage;
        }
        if( opt.min_version != -1 &&
            ciphersuite_info->max_minor_ver < opt.min_version )
        {
            polarssl_printf("forced ciphersuite not allowed with this protocol version\n");
            ret = 2;
            goto usage;
        }

        /* If we select a version that's not supported by
         * this suite, then there will be no common ciphersuite... */
        if( opt.max_version == -1 ||
            opt.max_version > ciphersuite_info->max_minor_ver )
        {
            opt.max_version = ciphersuite_info->max_minor_ver;
        }
        if( opt.min_version < ciphersuite_info->min_minor_ver )
        {
            opt.min_version = ciphersuite_info->min_minor_ver;
            /* DTLS starts with TLS 1.1 */
            if( opt.transport == SSL_TRANSPORT_DATAGRAM &&
                opt.min_version < SSL_MINOR_VERSION_2 )
                opt.min_version = SSL_MINOR_VERSION_2;
        }
    }

    if( opt.version_suites != NULL )
    {
        const char *name[4] = { 0 };

        /* Parse 4-element coma-separated list */
        for( i = 0, p = (char *) opt.version_suites;
             i < 4 && *p != '\0';
             i++ )
        {
            name[i] = p;

            /* Terminate the current string and move on to next one */
            while( *p != ',' && *p != '\0' )
                p++;
            if( *p == ',' )
                *p++ = '\0';
        }

        if( i != 4 )
        {
            polarssl_printf( "too few values for version_suites\n" );
            ret = 1;
            goto exit;
        }

        memset( version_suites, 0, sizeof( version_suites ) );

        /* Get the suites identifiers from their name */
        for( i = 0; i < 4; i++ )
        {
            version_suites[i][0] = ssl_get_ciphersuite_id( name[i] );

            if( version_suites[i][0] == 0 )
            {
                polarssl_printf( "unknown ciphersuite: '%s'\n", name[i] );
                ret = 2;
                goto usage;
            }
        }
    }

#if defined(POLARSSL_KEY_EXCHANGE__SOME__PSK_ENABLED)
    /*
     * Unhexify the pre-shared key and parse the list if any given
     */
    if( unhexify( psk, opt.psk, &psk_len ) != 0 )
    {
        polarssl_printf( "pre-shared key not valid hex\n" );
        goto exit;
    }

    if( opt.psk_list != NULL )
    {
        if( ( psk_info = psk_parse( opt.psk_list ) ) == NULL )
        {
            polarssl_printf( "psk_list invalid" );
            goto exit;
        }
    }
#endif /* POLARSSL_KEY_EXCHANGE__SOME__PSK_ENABLED */

#if defined(POLARSSL_SSL_ALPN)
    if( opt.alpn_string != NULL )
    {
        p = (char *) opt.alpn_string;
        i = 0;

        /* Leave room for a final NULL in alpn_list */
        while( i < (int) sizeof alpn_list - 1 && *p != '\0' )
        {
            alpn_list[i++] = p;

            /* Terminate the current string and move on to next one */
            while( *p != ',' && *p != '\0' )
                p++;
            if( *p == ',' )
                *p++ = '\0';
        }
    }
#endif /* POLARSSL_SSL_ALPN */

    /*
     * 0. Initialize the RNG and the session data
     */
    polarssl_printf( "\n  . Seeding the random number generator..." );
    fflush( stdout );

    entropy_init( &entropy );
    if( ( ret = ctr_drbg_init( &ctr_drbg, entropy_func, &entropy,
                               (const unsigned char *) pers,
                               strlen( pers ) ) ) != 0 )
    {
        polarssl_printf( " failed\n  ! ctr_drbg_init returned -0x%x\n", -ret );
        goto exit;
    }

    polarssl_printf( " ok\n" );

#if defined(POLARSSL_X509_CRT_PARSE_C)
    /*
     * 1.1. Load the trusted CA
     */
    polarssl_printf( "  . Loading the CA root certificate ..." );
    fflush( stdout );

#if defined(POLARSSL_FS_IO)
    if( strlen( opt.ca_path ) )
        if( strcmp( opt.ca_path, "none" ) == 0 )
            ret = 0;
        else
            ret = x509_crt_parse_path( &cacert, opt.ca_path );
    else if( strlen( opt.ca_file ) )
        if( strcmp( opt.ca_file, "none" ) == 0 )
            ret = 0;
        else
            ret = x509_crt_parse_file( &cacert, opt.ca_file );
    else
#endif
#if defined(POLARSSL_CERTS_C)
        ret = x509_crt_parse( &cacert, (const unsigned char *) test_ca_list,
                              strlen( test_ca_list ) );
#else
    {
        ret = 1;
        polarssl_printf("POLARSSL_CERTS_C not defined.");
    }
#endif
    if( ret < 0 )
    {
        polarssl_printf( " failed\n  !  x509_crt_parse returned -0x%x\n\n", -ret );
        goto exit;
    }

    polarssl_printf( " ok (%d skipped)\n", ret );

    /*
     * 1.2. Load own certificate and private key
     */
    polarssl_printf( "  . Loading the server cert. and key..." );
    fflush( stdout );

#if defined(POLARSSL_FS_IO)
    if( strlen( opt.crt_file ) && strcmp( opt.crt_file, "none" ) != 0 )
    {
        key_cert_init++;
        if( ( ret = x509_crt_parse_file( &srvcert, opt.crt_file ) ) != 0 )
        {
            polarssl_printf( " failed\n  !  x509_crt_parse_file returned -0x%x\n\n",
                    -ret );
            goto exit;
        }
    }
    if( strlen( opt.key_file ) && strcmp( opt.key_file, "none" ) != 0 )
    {
        key_cert_init++;
        if( ( ret = pk_parse_keyfile( &pkey, opt.key_file, "" ) ) != 0 )
        {
            polarssl_printf( " failed\n  !  pk_parse_keyfile returned -0x%x\n\n", -ret );
            goto exit;
        }
    }
    if( key_cert_init == 1 )
    {
        polarssl_printf( " failed\n  !  crt_file without key_file or vice-versa\n\n" );
        goto exit;
    }

    if( strlen( opt.crt_file2 ) && strcmp( opt.crt_file2, "none" ) != 0 )
    {
        key_cert_init2++;
        if( ( ret = x509_crt_parse_file( &srvcert2, opt.crt_file2 ) ) != 0 )
        {
            polarssl_printf( " failed\n  !  x509_crt_parse_file(2) returned -0x%x\n\n",
                    -ret );
            goto exit;
        }
    }
    if( strlen( opt.key_file2 ) && strcmp( opt.key_file2, "none" ) != 0 )
    {
        key_cert_init2++;
        if( ( ret = pk_parse_keyfile( &pkey2, opt.key_file2, "" ) ) != 0 )
        {
            polarssl_printf( " failed\n  !  pk_parse_keyfile(2) returned -0x%x\n\n",
                    -ret );
            goto exit;
        }
    }
    if( key_cert_init2 == 1 )
    {
        polarssl_printf( " failed\n  !  crt_file2 without key_file2 or vice-versa\n\n" );
        goto exit;
    }
#endif
    if( key_cert_init == 0 &&
        strcmp( opt.crt_file, "none" ) != 0 &&
        strcmp( opt.key_file, "none" ) != 0 &&
        key_cert_init2 == 0 &&
        strcmp( opt.crt_file2, "none" ) != 0 &&
        strcmp( opt.key_file2, "none" ) != 0 )
    {
#if !defined(POLARSSL_CERTS_C)
        polarssl_printf( "Not certificated or key provided, and \n"
                "POLARSSL_CERTS_C not defined!\n" );
        goto exit;
#else
#if defined(POLARSSL_RSA_C)
        if( ( ret = x509_crt_parse( &srvcert,
                                    (const unsigned char *) test_srv_crt_rsa,
                                    strlen( test_srv_crt_rsa ) ) ) != 0 )
        {
            polarssl_printf( " failed\n  !  x509_crt_parse returned -0x%x\n\n", -ret );
            goto exit;
        }
        if( ( ret = pk_parse_key( &pkey,
                                  (const unsigned char *) test_srv_key_rsa,
                                  strlen( test_srv_key_rsa ), NULL, 0 ) ) != 0 )
        {
            polarssl_printf( " failed\n  !  pk_parse_key returned -0x%x\n\n", -ret );
            goto exit;
        }
        key_cert_init = 2;
#endif /* POLARSSL_RSA_C */
#if defined(POLARSSL_ECDSA_C)
        if( ( ret = x509_crt_parse( &srvcert2,
                                    (const unsigned char *) test_srv_crt_ec,
                                    strlen( test_srv_crt_ec ) ) ) != 0 )
        {
            polarssl_printf( " failed\n  !  x509_crt_parse2 returned -0x%x\n\n", -ret );
            goto exit;
        }
        if( ( ret = pk_parse_key( &pkey2,
                                  (const unsigned char *) test_srv_key_ec,
                                  strlen( test_srv_key_ec ), NULL, 0 ) ) != 0 )
        {
            polarssl_printf( " failed\n  !  pk_parse_key2 returned -0x%x\n\n", -ret );
            goto exit;
        }
        key_cert_init2 = 2;
#endif /* POLARSSL_ECDSA_C */
#endif /* POLARSSL_CERTS_C */
    }

    polarssl_printf( " ok\n" );
#endif /* POLARSSL_X509_CRT_PARSE_C */

#if defined(POLARSSL_DHM_C) && defined(POLARSSL_FS_IO)
    if( opt.dhm_file != NULL )
    {
        polarssl_printf( "  . Loading DHM parameters..." );
        fflush( stdout );

        if( ( ret = dhm_parse_dhmfile( &dhm, opt.dhm_file ) ) != 0 )
        {
            polarssl_printf( " failed\n  ! dhm_parse_dhmfile returned -0x%04X\n\n",
                     -ret );
            goto exit;
        }

        polarssl_printf( " ok\n" );
    }
#endif

#if defined(POLARSSL_SNI)
    if( opt.sni != NULL )
    {
        polarssl_printf( "  . Setting up SNI information..." );
        fflush( stdout );

        if( ( sni_info = sni_parse( opt.sni ) ) == NULL )
        {
            polarssl_printf( " failed\n" );
            goto exit;
        }

        polarssl_printf( " ok\n" );
    }
#endif /* POLARSSL_SNI */

    /*
     * 2. Setup the listening TCP socket
     */
    polarssl_printf( "  . Bind on %s://%s:%-4d/ ...",
            opt.transport == SSL_TRANSPORT_STREAM ? "tcp" : "udp",
            opt.server_addr ? opt.server_addr : "*",
            opt.server_port );
    fflush( stdout );

    if( ( ret = net_bind( &listen_fd, opt.server_addr, opt.server_port,
                          opt.transport == SSL_TRANSPORT_STREAM ?
                          NET_PROTO_TCP : NET_PROTO_UDP ) ) != 0 )
    {
        polarssl_printf( " failed\n  ! net_bind returned -0x%x\n\n", -ret );
        goto exit;
    }

    polarssl_printf( " ok\n" );

    /*
     * 3. Setup stuff
     */
    polarssl_printf( "  . Setting up the SSL/TLS structure..." );
    fflush( stdout );

    if( ( ret = ssl_init( &ssl ) ) != 0 )
    {
        polarssl_printf( " failed\n  ! ssl_init returned -0x%x\n\n", -ret );
        goto exit;
    }

    ssl_set_endpoint( &ssl, SSL_IS_SERVER );
    ssl_set_authmode( &ssl, opt.auth_mode );

#if defined(POLARSSL_SSL_PROTO_DTLS)
    if( ( ret = ssl_set_transport( &ssl, opt.transport ) ) != 0 )
    {
        polarssl_printf( " failed\n  ! selected transport is not available\n" );
        goto exit;
    }

    if( opt.hs_to_min != DFL_HS_TO_MIN || opt.hs_to_max != DFL_HS_TO_MAX )
        ssl_set_handshake_timeout( &ssl, opt.hs_to_min, opt.hs_to_max );
#endif /* POLARSSL_SSL_PROTO_DTLS */

#if defined(POLARSSL_SSL_MAX_FRAGMENT_LENGTH)
    if( ( ret = ssl_set_max_frag_len( &ssl, opt.mfl_code ) ) != 0 )
    {
        polarssl_printf( " failed\n  ! ssl_set_max_frag_len returned %d\n\n", ret );
        goto exit;
    };
#endif

#if defined(POLARSSL_SSL_TRUNCATED_HMAC)
    if( opt.trunc_hmac != DFL_TRUNC_HMAC )
        ssl_set_truncated_hmac( &ssl, opt.trunc_hmac );
#endif

#if defined(POLARSSL_SSL_EXTENDED_MASTER_SECRET)
    if( opt.extended_ms != DFL_EXTENDED_MS )
        ssl_set_extended_master_secret( &ssl, opt.extended_ms );
#endif

#if defined(POLARSSL_SSL_ENCRYPT_THEN_MAC)
    if( opt.etm != DFL_ETM )
        ssl_set_encrypt_then_mac( &ssl, opt.etm );
#endif

#if defined(POLARSSL_SSL_ALPN)
    if( opt.alpn_string != NULL )
        if( ( ret = ssl_set_alpn_protocols( &ssl, alpn_list ) ) != 0 )
        {
            polarssl_printf( " failed\n  ! ssl_set_alpn_protocols returned %d\n\n", ret );
            goto exit;
        }
#endif

    ssl_set_rng( &ssl, ctr_drbg_random, &ctr_drbg );
    ssl_set_dbg( &ssl, my_debug, stdout );

#if defined(POLARSSL_SSL_CACHE_C)
    if( opt.cache_max != -1 )
        ssl_cache_set_max_entries( &cache, opt.cache_max );

    if( opt.cache_timeout != -1 )
        ssl_cache_set_timeout( &cache, opt.cache_timeout );

    ssl_set_session_cache( &ssl, ssl_cache_get, &cache,
                                 ssl_cache_set, &cache );
#endif

#if defined(POLARSSL_SSL_SESSION_TICKETS)
    if( ( ret = ssl_set_session_tickets( &ssl, opt.tickets ) ) != 0 )
    {
        polarssl_printf( " failed\n  ! ssl_set_session_tickets returned %d\n\n", ret );
        goto exit;
    }

    if( opt.ticket_timeout != -1 )
        ssl_set_session_ticket_lifetime( &ssl, opt.ticket_timeout );
#endif

#if defined(POLARSSL_SSL_PROTO_DTLS)
    if( opt.transport == SSL_TRANSPORT_DATAGRAM )
    {
#if defined(POLARSSL_SSL_COOKIE_C)
        if( opt.cookies > 0 )
        {
            if( ( ret = ssl_cookie_setup( &cookie_ctx,
                                          ctr_drbg_random, &ctr_drbg ) ) != 0 )
            {
                polarssl_printf( " failed\n  ! ssl_cookie_setup returned %d\n\n", ret );
                goto exit;
            }

            ssl_set_dtls_cookies( &ssl, ssl_cookie_write, ssl_cookie_check,
                                       &cookie_ctx );
        }
        else
#endif /* POLARSSL_SSL_COOKIE_C */
#if defined(POLARSSL_SSL_DTLS_HELLO_VERIFY)
        if( opt.cookies == 0 )
        {
            ssl_set_dtls_cookies( &ssl, NULL, NULL, NULL );
        }
        else
#endif /* POLARSSL_SSL_DTLS_HELLO_VERIFY */
        {
            ; /* Nothing to do */
        }

#if defined(POLARSSL_SSL_DTLS_ANTI_REPLAY)
        if( opt.anti_replay != DFL_ANTI_REPLAY )
            ssl_set_dtls_anti_replay( &ssl, opt.anti_replay );
#endif

#if defined(POLARSSL_SSL_DTLS_BADMAC_LIMIT)
        if( opt.badmac_limit != DFL_BADMAC_LIMIT )
            ssl_set_dtls_badmac_limit( &ssl, opt.badmac_limit );
#endif
    }
#endif /* POLARSSL_SSL_PROTO_DTLS */

    if( opt.force_ciphersuite[0] != DFL_FORCE_CIPHER )
        ssl_set_ciphersuites( &ssl, opt.force_ciphersuite );
    else
        ssl_set_arc4_support( &ssl, opt.arc4 );

    if( opt.version_suites != NULL )
    {
        ssl_set_ciphersuites_for_version( &ssl, version_suites[0],
                                          SSL_MAJOR_VERSION_3,
                                          SSL_MINOR_VERSION_0 );
        ssl_set_ciphersuites_for_version( &ssl, version_suites[1],
                                          SSL_MAJOR_VERSION_3,
                                          SSL_MINOR_VERSION_1 );
        ssl_set_ciphersuites_for_version( &ssl, version_suites[2],
                                          SSL_MAJOR_VERSION_3,
                                          SSL_MINOR_VERSION_2 );
        ssl_set_ciphersuites_for_version( &ssl, version_suites[3],
                                          SSL_MAJOR_VERSION_3,
                                          SSL_MINOR_VERSION_3 );
    }

    if( opt.allow_legacy != DFL_ALLOW_LEGACY )
        ssl_legacy_renegotiation( &ssl, opt.allow_legacy );
#if defined(POLARSSL_SSL_RENEGOTIATION)
    ssl_set_renegotiation( &ssl, opt.renegotiation );

    if( opt.renego_delay != DFL_RENEGO_DELAY )
        ssl_set_renegotiation_enforced( &ssl, opt.renego_delay );

    if( opt.renego_period != DFL_RENEGO_PERIOD )
    {
        renego_period[7] = opt.renego_period;
        ssl_set_renegotiation_period( &ssl, renego_period );
    }
#endif

#if defined(POLARSSL_X509_CRT_PARSE_C)
    if( strcmp( opt.ca_path, "none" ) != 0 &&
        strcmp( opt.ca_file, "none" ) != 0 )
    {
        ssl_set_ca_chain( &ssl, &cacert, NULL, NULL );
    }
    if( key_cert_init )
        if( ( ret = ssl_set_own_cert( &ssl, &srvcert, &pkey ) ) != 0 )
        {
            polarssl_printf( " failed\n  ! ssl_set_own_cert returned %d\n\n", ret );
            goto exit;
        }
    if( key_cert_init2 )
        if( ( ret = ssl_set_own_cert( &ssl, &srvcert2, &pkey2 ) ) != 0 )
        {
            polarssl_printf( " failed\n  ! ssl_set_own_cert returned %d\n\n", ret );
            goto exit;
        }
#endif

#if defined(POLARSSL_SNI)
    if( opt.sni != NULL )
        ssl_set_sni( &ssl, sni_callback, sni_info );
#endif

#if defined(POLARSSL_KEY_EXCHANGE__SOME__PSK_ENABLED)
    if( strlen( opt.psk ) != 0 && strlen( opt.psk_identity ) != 0 )
    {
        ret = ssl_set_psk( &ssl, psk, psk_len,
                           (const unsigned char *) opt.psk_identity,
                           strlen( opt.psk_identity ) );
        if( ret != 0 )
        {
            polarssl_printf( "  failed\n  ssl_set_psk returned -0x%04X\n\n", - ret );
            goto exit;
        }
    }

    if( opt.psk_list != NULL )
        ssl_set_psk_cb( &ssl, psk_callback, psk_info );
#endif

#if defined(POLARSSL_DHM_C)
    /*
     * Use different group than default DHM group
     */
#if defined(POLARSSL_FS_IO)
    if( opt.dhm_file != NULL )
        ret = ssl_set_dh_param_ctx( &ssl, &dhm );
    else
#endif
        ret = ssl_set_dh_param( &ssl, POLARSSL_DHM_RFC5114_MODP_2048_P,
                                      POLARSSL_DHM_RFC5114_MODP_2048_G );

    if( ret != 0 )
    {
        polarssl_printf( "  failed\n  ssl_set_dh_param returned -0x%04X\n\n", - ret );
        goto exit;
    }
#endif

    if( opt.min_version != -1 )
    {
        ret = ssl_set_min_version( &ssl, SSL_MAJOR_VERSION_3, opt.min_version );
        if( ret != 0 && opt.min_version != DFL_MIN_VERSION )
        {
            polarssl_printf( " failed\n  ! selected min_version is not available\n" );
            goto exit;
        }
    }

    if( opt.max_version != -1 )
    {
        ret = ssl_set_max_version( &ssl, SSL_MAJOR_VERSION_3, opt.max_version );
        if( ret != 0 )
        {
            polarssl_printf( " failed\n  ! selected max_version is not available\n" );
            goto exit;
        }
    }

    polarssl_printf( " ok\n" );

reset:
#if !defined(_WIN32)
    if( received_sigterm )
    {
        polarssl_printf( " interrupted by SIGTERM\n" );
        ret = 0;
        goto exit;
    }
#endif

#ifdef POLARSSL_ERROR_C
    if( ret != 0 )
    {
        char error_buf[100];
        polarssl_strerror( ret, error_buf, 100 );
        polarssl_printf("Last error was: %d - %s\n\n", ret, error_buf );
    }
#endif

    if( client_fd != -1 )
        net_close( client_fd );

    ssl_session_reset( &ssl );

    /*
     * 3. Wait until a client connects
     */
    client_fd = -1;

    polarssl_printf( "  . Waiting for a remote connection ..." );
    fflush( stdout );

    if( ( ret = net_accept( listen_fd, &client_fd, client_ip ) ) != 0 )
    {
#if !defined(_WIN32)
        if( received_sigterm )
        {
            polarssl_printf( " interrupted by signal\n" );
            ret = 0;
            goto exit;
        }
#endif

        polarssl_printf( " failed\n  ! net_accept returned -0x%x\n\n", -ret );
        goto exit;
    }

    if( opt.nbio > 0 )
        ret = net_set_nonblock( client_fd );
    else
        ret = net_set_block( client_fd );
    if( ret != 0 )
    {
        polarssl_printf( " failed\n  ! net_set_(non)block() returned -0x%x\n\n", -ret );
        goto exit;
    }

    if( opt.nbio == 2 )
        ssl_set_bio_timeout( &ssl, &client_fd, my_send, my_recv, NULL, 0 );
    else
        ssl_set_bio_timeout( &ssl, &client_fd, net_send, net_recv,
#if defined(POLARSSL_HAVE_TIME)
                             opt.nbio == 0 ? net_recv_timeout : NULL,
#else
                             NULL,
#endif
                             opt.read_timeout );

#if defined(POLARSSL_SSL_DTLS_HELLO_VERIFY)
    if( opt.transport == SSL_TRANSPORT_DATAGRAM )
    {
        if( ( ret = ssl_set_client_transport_id( &ssl, client_ip,
                                               sizeof( client_ip ) ) ) != 0 )
        {
            polarssl_printf( " failed\n  ! "
                    "ssl_set_client_tranport_id() returned -0x%x\n\n", -ret );
            goto exit;
        }
    }
#endif /* POLARSSL_SSL_DTLS_HELLO_VERIFY */

    polarssl_printf( " ok\n" );

    /*
     * With UDP, bind_fd is hijacked by client_fd, so bind a new one
     */
#if defined(POLARSSL_SSL_PROTO_DTLS)
    if( opt.transport == SSL_TRANSPORT_DATAGRAM )
    {
        polarssl_printf( "  . Re-bind on udp://%s:%-4d/ ...",
                opt.server_addr ? opt.server_addr : "*",
                opt.server_port );
        fflush( stdout );

        if( ( ret = net_bind( &listen_fd, opt.server_addr,
                              opt.server_port, NET_PROTO_UDP ) ) != 0 )
        {
            polarssl_printf( " failed\n  ! net_bind returned -0x%x\n\n", -ret );
            goto exit;
        }

        polarssl_printf( " ok\n" );
    }
#endif /* POLARSSL_SSL_PROTO_DTLS */

    /*
     * 4. Handshake
     */
    polarssl_printf( "  . Performing the SSL/TLS handshake..." );
    fflush( stdout );

    do ret = ssl_handshake( &ssl );
    while( ret == POLARSSL_ERR_NET_WANT_READ ||
           ret == POLARSSL_ERR_NET_WANT_WRITE );

    if( ret == POLARSSL_ERR_SSL_HELLO_VERIFY_REQUIRED )
    {
        polarssl_printf( " hello verification requested\n" );
        ret = 0;
        goto reset;
    }
    else if( ret != 0 )
    {
        polarssl_printf( " failed\n  ! ssl_handshake returned -0x%x\n\n", -ret );
        goto reset;
    }
    else /* ret == 0 */
    {
        polarssl_printf( " ok\n    [ Protocol is %s ]\n    [ Ciphersuite is %s ]\n",
                ssl_get_version( &ssl ), ssl_get_ciphersuite( &ssl ) );
    }

    if( ( ret = ssl_get_record_expansion( &ssl ) ) >= 0 )
        polarssl_printf( "    [ Record expansion is %d ]\n", ret );
    else
        polarssl_printf( "    [ Record expansion is unknown (compression) ]\n" );

#if defined(POLARSSL_SSL_ALPN)
    if( opt.alpn_string != NULL )
    {
        const char *alp = ssl_get_alpn_protocol( &ssl );
        polarssl_printf( "    [ Application Layer Protocol is %s ]\n",
                alp ? alp : "(none)" );
    }
#endif

#if defined(POLARSSL_X509_CRT_PARSE_C)
    /*
     * 5. Verify the server certificate
     */
    polarssl_printf( "  . Verifying peer X.509 certificate..." );

    if( ( ret = ssl_get_verify_result( &ssl ) ) != 0 )
    {
        polarssl_printf( " failed\n" );

        if( !ssl_get_peer_cert( &ssl ) )
            polarssl_printf( "  ! no client certificate sent\n" );

        if( ( ret & BADCERT_EXPIRED ) != 0 )
            polarssl_printf( "  ! client certificate has expired\n" );

        if( ( ret & BADCERT_REVOKED ) != 0 )
            polarssl_printf( "  ! client certificate has been revoked\n" );

        if( ( ret & BADCERT_NOT_TRUSTED ) != 0 )
            polarssl_printf( "  ! self-signed or not signed by a trusted CA\n" );

        polarssl_printf( "\n" );
    }
    else
        polarssl_printf( " ok\n" );

    if( ssl_get_peer_cert( &ssl ) )
    {
        polarssl_printf( "  . Peer certificate information    ...\n" );
        x509_crt_info( (char *) buf, sizeof( buf ) - 1, "      ",
                       ssl_get_peer_cert( &ssl ) );
        polarssl_printf( "%s\n", buf );
    }
#endif /* POLARSSL_X509_CRT_PARSE_C */

    if( opt.exchanges == 0 )
        goto close_notify;

    exchanges_left = opt.exchanges;
data_exchange:
    /*
     * 6. Read the HTTP Request
     */
    polarssl_printf( "  < Read from client:" );
    fflush( stdout );

    /*
     * TLS and DTLS need different reading styles (stream vs datagram)
     */
    if( opt.transport == SSL_TRANSPORT_STREAM )
    {
        do
        {
            int terminated = 0;
            len = sizeof( buf ) - 1;
            memset( buf, 0, sizeof( buf ) );
            ret = ssl_read( &ssl, buf, len );

            if( ret == POLARSSL_ERR_NET_WANT_READ ||
                ret == POLARSSL_ERR_NET_WANT_WRITE )
                continue;

            if( ret <= 0 )
            {
                switch( ret )
                {
                    case POLARSSL_ERR_SSL_PEER_CLOSE_NOTIFY:
                        polarssl_printf( " connection was closed gracefully\n" );
                        goto close_notify;

                    case 0:
                    case POLARSSL_ERR_NET_CONN_RESET:
                        polarssl_printf( " connection was reset by peer\n" );
                        ret = POLARSSL_ERR_NET_CONN_RESET;
                        goto reset;

                    default:
                        polarssl_printf( " ssl_read returned -0x%x\n", -ret );
                        goto reset;
                }
            }

            if( ssl_get_bytes_avail( &ssl ) == 0 )
            {
                len = ret;
                buf[len] = '\0';
                polarssl_printf( " %d bytes read\n\n%s\n", len, (char *) buf );

                /* End of message should be detected according to the syntax of the
                 * application protocol (eg HTTP), just use a dummy test here. */
                if( buf[len - 1] == '\n' )
                    terminated = 1;
            }
            else
            {
                int extra_len, ori_len;
                unsigned char *larger_buf;

                ori_len = ret;
                extra_len = ssl_get_bytes_avail( &ssl );

                larger_buf = polarssl_malloc( ori_len + extra_len + 1 );
                if( larger_buf == NULL )
                {
                    polarssl_printf( "  ! memory allocation failed\n" );
                    ret = 1;
                    goto reset;
                }

                memset( larger_buf, 0, ori_len + extra_len );
                memcpy( larger_buf, buf, ori_len );

                /* This read should never fail and get the whole cached data */
                ret = ssl_read( &ssl, larger_buf + ori_len, extra_len );
                if( ret != extra_len ||
                    ssl_get_bytes_avail( &ssl ) != 0 )
                {
                    polarssl_printf( "  ! ssl_read failed on cached data\n" );
                    ret = 1;
                    goto reset;
                }

                larger_buf[ori_len + extra_len] = '\0';
                polarssl_printf( " %u bytes read (%u + %u)\n\n%s\n",
                        ori_len + extra_len, ori_len, extra_len,
                        (char *) larger_buf );

                /* End of message should be detected according to the syntax of the
                 * application protocol (eg HTTP), just use a dummy test here. */
                if( larger_buf[ori_len + extra_len - 1] == '\n' )
                    terminated = 1;

                polarssl_free( larger_buf );
            }

            if( terminated )
            {
                ret = 0;
                break;
            }
        }
        while( 1 );
    }
    else /* Not stream, so datagram */
    {
        len = sizeof( buf ) - 1;
        memset( buf, 0, sizeof( buf ) );

        do ret = ssl_read( &ssl, buf, len );
        while( ret == POLARSSL_ERR_NET_WANT_READ ||
               ret == POLARSSL_ERR_NET_WANT_WRITE );

        if( ret <= 0 )
        {
            switch( ret )
            {
                case POLARSSL_ERR_SSL_PEER_CLOSE_NOTIFY:
                    polarssl_printf( " connection was closed gracefully\n" );
                    ret = 0;
                    goto close_notify;

                default:
                    polarssl_printf( " ssl_read returned -0x%x\n", -ret );
                    goto reset;
            }
        }

        len = ret;
        buf[len] = '\0';
        polarssl_printf( " %d bytes read\n\n%s", len, (char *) buf );
        ret = 0;
    }

    /*
     * 7a. Request renegotiation while client is waiting for input from us.
     * (only on the first exchange, to be able to test retransmission)
     */
#if defined(POLARSSL_SSL_RENEGOTIATION)
    if( opt.renegotiate && exchanges_left == opt.exchanges )
    {
        polarssl_printf( "  . Requestion renegotiation..." );
        fflush( stdout );

        while( ( ret = ssl_renegotiate( &ssl ) ) != 0 )
        {
            if( ret != POLARSSL_ERR_NET_WANT_READ &&
                ret != POLARSSL_ERR_NET_WANT_WRITE )
            {
                polarssl_printf( " failed\n  ! ssl_renegotiate returned %d\n\n", ret );
                goto reset;
            }
        }

        polarssl_printf( " ok\n" );
    }
#endif /* POLARSSL_SSL_RENEGOTIATION */

    /*
     * 7. Write the 200 Response
     */
    polarssl_printf( "  > Write to client:" );
    fflush( stdout );

    len = sprintf( (char *) buf, HTTP_RESPONSE,
                   ssl_get_ciphersuite( &ssl ) );

    if( opt.transport == SSL_TRANSPORT_STREAM )
    {
        for( written = 0, frags = 0; written < len; written += ret, frags++ )
        {
            while( ( ret = ssl_write( &ssl, buf + written, len - written ) )
                           <= 0 )
            {
                if( ret == POLARSSL_ERR_NET_CONN_RESET )
                {
                    polarssl_printf( " failed\n  ! peer closed the connection\n\n" );
                    goto reset;
                }

                if( ret != POLARSSL_ERR_NET_WANT_READ &&
                    ret != POLARSSL_ERR_NET_WANT_WRITE )
                {
                    polarssl_printf( " failed\n  ! ssl_write returned %d\n\n", ret );
                    goto reset;
                }
            }
        }
    }
    else /* Not stream, so datagram */
    {
        do ret = ssl_write( &ssl, buf, len );
        while( ret == POLARSSL_ERR_NET_WANT_READ ||
               ret == POLARSSL_ERR_NET_WANT_WRITE );

        if( ret < 0 )
        {
            polarssl_printf( " failed\n  ! ssl_write returned %d\n\n", ret );
            goto reset;
        }

        frags = 1;
        written = ret;
    }

    buf[written] = '\0';
    polarssl_printf( " %d bytes written in %d fragments\n\n%s\n", written, frags, (char *) buf );
    ret = 0;

    /*
     * 7b. Continue doing data exchanges?
     */
    if( --exchanges_left > 0 )
        goto data_exchange;

    /*
     * 8. Done, cleanly close the connection
     */
close_notify:
    polarssl_printf( "  . Closing the connection..." );

    /* No error checking, the connection might be closed already */
    do ret = ssl_close_notify( &ssl );
    while( ret == POLARSSL_ERR_NET_WANT_WRITE );
    ret = 0;

    polarssl_printf( " done\n" );

    goto reset;

    /*
     * Cleanup and exit
     */
exit:
#ifdef POLARSSL_ERROR_C
    if( ret != 0 )
    {
        char error_buf[100];
        polarssl_strerror( ret, error_buf, 100 );
        polarssl_printf("Last error was: -0x%X - %s\n\n", -ret, error_buf );
    }
#endif

    polarssl_printf( "  . Cleaning up..." );
    fflush( stdout );

    if( client_fd != -1 )
        net_close( client_fd );

#if defined(POLARSSL_DHM_C) && defined(POLARSSL_FS_IO)
    dhm_free( &dhm );
#endif
#if defined(POLARSSL_X509_CRT_PARSE_C)
    x509_crt_free( &cacert );
    x509_crt_free( &srvcert );
    pk_free( &pkey );
    x509_crt_free( &srvcert2 );
    pk_free( &pkey2 );
#endif
#if defined(POLARSSL_SNI)
    sni_free( sni_info );
#endif
#if defined(POLARSSL_KEY_EXCHANGE__SOME__PSK_ENABLED)
    psk_free( psk_info );
#endif
#if defined(POLARSSL_DHM_C) && defined(POLARSSL_FS_IO)
    dhm_free( &dhm );
#endif

    ssl_free( &ssl );
    ctr_drbg_free( &ctr_drbg );
    entropy_free( &entropy );

#if defined(POLARSSL_SSL_CACHE_C)
    ssl_cache_free( &cache );
#endif
#if defined(POLARSSL_SSL_COOKIE_C)
    ssl_cookie_free( &cookie_ctx );
#endif

#if defined(POLARSSL_MEMORY_BUFFER_ALLOC_C)
#if defined(POLARSSL_MEMORY_DEBUG)
    memory_buffer_alloc_status();
#endif
    memory_buffer_alloc_free();
#endif

    polarssl_printf( " done.\n" );

#if defined(_WIN32)
    polarssl_printf( "  + Press Enter to exit this program.\n" );
    fflush( stdout ); getchar();
#endif

    // Shell can not handle large exit numbers -> 1 for errors
    if( ret < 0 )
        ret = 1;

    return( ret );
}
#endif /* POLARSSL_BIGNUM_C && POLARSSL_ENTROPY_C && POLARSSL_SSL_TLS_C &&
          POLARSSL_SSL_SRV_C && POLARSSL_NET_C && POLARSSL_RSA_C &&
          POLARSSL_CTR_DRBG_C */<|MERGE_RESOLUTION|>--- conflicted
+++ resolved
@@ -144,7 +144,201 @@
  */
 #define IO_BUF_LEN      200
 
-<<<<<<< HEAD
+#if defined(POLARSSL_X509_CRT_PARSE_C)
+#if defined(POLARSSL_FS_IO)
+#define USAGE_IO \
+    "    ca_file=%%s          The single file containing the top-level CA(s) you fully trust\n" \
+    "                        default: \"\" (pre-loaded)\n" \
+    "    ca_path=%%s          The path containing the top-level CA(s) you fully trust\n" \
+    "                        default: \"\" (pre-loaded) (overrides ca_file)\n" \
+    "    crt_file=%%s         Your own cert and chain (in bottom to top order, top may be omitted)\n" \
+    "                        default: see note after key_file2\n" \
+    "    key_file=%%s         default: see note after key_file2\n" \
+    "    crt_file2=%%s        Your second cert and chain (in bottom to top order, top may be omitted)\n" \
+    "                        default: see note after key_file2\n" \
+    "    key_file2=%%s        default: see note below\n" \
+    "                        note: if neither crt_file/key_file nor crt_file2/key_file2 are used,\n" \
+    "                              preloaded certificate(s) and key(s) are used if available\n" \
+    "    dhm_file=%%s        File containing Diffie-Hellman parameters\n" \
+    "                       default: preloaded parameters\n"
+#else
+#define USAGE_IO \
+    "\n"                                                    \
+    "    No file operations available (POLARSSL_FS_IO not defined)\n" \
+    "\n"
+#endif /* POLARSSL_FS_IO */
+#else
+#define USAGE_IO ""
+#endif /* POLARSSL_X509_CRT_PARSE_C */
+
+#if defined(POLARSSL_KEY_EXCHANGE__SOME__PSK_ENABLED)
+#define USAGE_PSK                                                   \
+    "    psk=%%s              default: \"\" (in hex, without 0x)\n" \
+    "    psk_identity=%%s     default: \"Client_identity\"\n"
+#else
+#define USAGE_PSK ""
+#endif /* POLARSSL_KEY_EXCHANGE__SOME__PSK_ENABLED */
+
+#if defined(POLARSSL_SSL_SESSION_TICKETS)
+#define USAGE_TICKETS                                       \
+    "    tickets=%%d          default: 1 (enabled)\n"       \
+    "    ticket_timeout=%%d   default: ticket default (1d)\n"
+#else
+#define USAGE_TICKETS ""
+#endif /* POLARSSL_SSL_SESSION_TICKETS */
+
+#if defined(POLARSSL_SSL_CACHE_C)
+#define USAGE_CACHE                                             \
+    "    cache_max=%%d        default: cache default (50)\n"    \
+    "    cache_timeout=%%d    default: cache default (1d)\n"
+#else
+#define USAGE_CACHE ""
+#endif /* POLARSSL_SSL_CACHE_C */
+
+#if defined(POLARSSL_SNI)
+#define USAGE_SNI                                                           \
+    "    sni=%%s              name1,cert1,key1[,name2,cert2,key2[,...]]\n"  \
+    "                         default: disabled\n"
+#else
+#define USAGE_SNI ""
+#endif /* POLARSSL_SNI */
+
+#if defined(POLARSSL_SSL_MAX_FRAGMENT_LENGTH)
+#define USAGE_MAX_FRAG_LEN                                      \
+    "    max_frag_len=%%d     default: 16384 (tls default)\n"   \
+    "                        options: 512, 1024, 2048, 4096\n"
+#else
+#define USAGE_MAX_FRAG_LEN ""
+#endif /* POLARSSL_SSL_MAX_FRAGMENT_LENGTH */
+
+#if defined(POLARSSL_SSL_TRUNCATED_HMAC)
+#define USAGE_TRUNC_HMAC \
+    "    trunc_hmac=%%d       default: library default\n"
+#else
+#define USAGE_TRUNC_HMAC ""
+#endif
+
+#if defined(POLARSSL_SSL_ALPN)
+#define USAGE_ALPN \
+    "    alpn=%%s             default: \"\" (disabled)\n"   \
+    "                        example: spdy/1,http/1.1\n"
+#else
+#define USAGE_ALPN ""
+#endif /* POLARSSL_SSL_ALPN */
+
+#if defined(POLARSSL_SSL_DTLS_HELLO_VERIFY)
+#define USAGE_COOKIES \
+    "    cookies=0/1/-1      default: 1 (enabled)\n"        \
+    "                        0: disabled, -1: library default (broken)\n"
+#else
+#define USAGE_COOKIES ""
+#endif
+
+#if defined(POLARSSL_SSL_DTLS_ANTI_REPLAY)
+#define USAGE_ANTI_REPLAY \
+    "    anti_replay=0/1     default: (library default: enabled)\n"
+#else
+#define USAGE_ANTI_REPLAY ""
+#endif
+
+#if defined(POLARSSL_SSL_DTLS_BADMAC_LIMIT)
+#define USAGE_BADMAC_LIMIT \
+    "    badmac_limit=%%d     default: (library default: disabled)\n"
+#else
+#define USAGE_BADMAC_LIMIT ""
+#endif
+
+#if defined(POLARSSL_SSL_PROTO_DTLS)
+#define USAGE_DTLS \
+    "    dtls=%%d             default: 0 (TLS)\n"                           \
+    "    hs_timeout=%%d-%%d    default: (library default: 1000-60000)\n"    \
+    "                        range of DTLS handshake timeouts in millisecs\n"
+#else
+#define USAGE_DTLS ""
+#endif
+
+#if defined(POLARSSL_SSL_EXTENDED_MASTER_SECRET)
+#define USAGE_EMS \
+    "    extended_ms=0/1     default: (library default: on)\n"
+#else
+#define USAGE_EMS ""
+#endif
+
+#if defined(POLARSSL_SSL_ENCRYPT_THEN_MAC)
+#define USAGE_ETM \
+    "    etm=0/1             default: (library default: on)\n"
+#else
+#define USAGE_ETM ""
+#endif
+
+#if defined(POLARSSL_SSL_RENEGOTIATION)
+#define USAGE_RENEGO \
+    "    renegotiation=%%d    default: 0 (disabled)\n"      \
+    "    renegotiate=%%d      default: 0 (disabled)\n"      \
+    "    renego_delay=%%d     default: -2 (library default)\n" \
+    "    renego_period=%%d    default: (library default)\n"
+#else
+#define USAGE_RENEGO ""
+#endif
+
+#define USAGE \
+    "\n usage: ssl_server2 param=<>...\n"                   \
+    "\n acceptable parameters:\n"                           \
+    "    server_addr=%%d      default: (all interfaces)\n"  \
+    "    server_port=%%d      default: 4433\n"              \
+    "    debug_level=%%d      default: 0 (disabled)\n"      \
+    "    nbio=%%d             default: 0 (blocking I/O)\n"  \
+    "                        options: 1 (non-blocking), 2 (added delays)\n" \
+    "    read_timeout=%%d     default: 0 (no timeout)\n"    \
+    "\n"                                                    \
+    USAGE_DTLS                                              \
+    USAGE_COOKIES                                           \
+    USAGE_ANTI_REPLAY                                       \
+    USAGE_BADMAC_LIMIT                                      \
+    "\n"                                                    \
+    "    auth_mode=%%s        default: \"optional\"\n"      \
+    "                        options: none, optional, required\n" \
+    USAGE_IO                                                \
+    USAGE_SNI                                               \
+    "\n"                                                    \
+    USAGE_PSK                                               \
+    "\n"                                                    \
+    "    allow_legacy=%%d     default: (library default: no)\n"      \
+    USAGE_RENEGO                                            \
+    "    exchanges=%%d        default: 1\n"                 \
+    "\n"                                                    \
+    USAGE_TICKETS                                           \
+    USAGE_CACHE                                             \
+    USAGE_MAX_FRAG_LEN                                      \
+    USAGE_TRUNC_HMAC                                        \
+    USAGE_ALPN                                              \
+    USAGE_EMS                                               \
+    USAGE_ETM                                               \
+    "\n"                                                    \
+    "    min_version=%%s      default: \"ssl3\"\n"          \
+    "    max_version=%%s      default: \"tls1_2\"\n"        \
+    "    arc4=%%d             default: 0 (disabled)\n"      \
+    "    force_version=%%s    default: \"\" (none)\n"       \
+    "                        options: ssl3, tls1, tls1_1, tls1_2, dtls1, dtls1_2\n" \
+    "\n"                                                                \
+    "    version_suites=a,b,c,d      per-version ciphersuites\n"        \
+    "                                in order from ssl3 to tls1_2\n"    \
+    "                                default: all enabled\n"            \
+    "    force_ciphersuite=<name>    default: all enabled\n"            \
+    " acceptable ciphersuite names:\n"
+
+#if !defined(POLARSSL_ENTROPY_C) || \
+    !defined(POLARSSL_SSL_TLS_C) || !defined(POLARSSL_SSL_SRV_C) || \
+    !defined(POLARSSL_NET_C) || !defined(POLARSSL_CTR_DRBG_C)
+#include <stdio.h>
+int main( void )
+{
+    polarssl_printf("POLARSSL_ENTROPY_C and/or "
+           "POLARSSL_SSL_TLS_C and/or POLARSSL_SSL_SRV_C and/or "
+           "POLARSSL_NET_C and/or POLARSSL_CTR_DRBG_C not defined.\n");
+    return( 0 );
+}
+#else
 /*
  * global options
  */
@@ -241,292 +435,6 @@
     return( ret );
 }
 
-=======
->>>>>>> ad350ed7
-#if defined(POLARSSL_X509_CRT_PARSE_C)
-#if defined(POLARSSL_FS_IO)
-#define USAGE_IO \
-    "    ca_file=%%s          The single file containing the top-level CA(s) you fully trust\n" \
-    "                        default: \"\" (pre-loaded)\n" \
-    "    ca_path=%%s          The path containing the top-level CA(s) you fully trust\n" \
-    "                        default: \"\" (pre-loaded) (overrides ca_file)\n" \
-    "    crt_file=%%s         Your own cert and chain (in bottom to top order, top may be omitted)\n" \
-    "                        default: see note after key_file2\n" \
-    "    key_file=%%s         default: see note after key_file2\n" \
-    "    crt_file2=%%s        Your second cert and chain (in bottom to top order, top may be omitted)\n" \
-    "                        default: see note after key_file2\n" \
-    "    key_file2=%%s        default: see note below\n" \
-    "                        note: if neither crt_file/key_file nor crt_file2/key_file2 are used,\n" \
-    "                              preloaded certificate(s) and key(s) are used if available\n" \
-    "    dhm_file=%%s        File containing Diffie-Hellman parameters\n" \
-    "                       default: preloaded parameters\n"
-#else
-#define USAGE_IO \
-    "\n"                                                    \
-    "    No file operations available (POLARSSL_FS_IO not defined)\n" \
-    "\n"
-#endif /* POLARSSL_FS_IO */
-#else
-#define USAGE_IO ""
-#endif /* POLARSSL_X509_CRT_PARSE_C */
-
-#if defined(POLARSSL_KEY_EXCHANGE__SOME__PSK_ENABLED)
-#define USAGE_PSK                                                   \
-    "    psk=%%s              default: \"\" (in hex, without 0x)\n" \
-    "    psk_identity=%%s     default: \"Client_identity\"\n"
-#else
-#define USAGE_PSK ""
-#endif /* POLARSSL_KEY_EXCHANGE__SOME__PSK_ENABLED */
-
-#if defined(POLARSSL_SSL_SESSION_TICKETS)
-#define USAGE_TICKETS                                       \
-    "    tickets=%%d          default: 1 (enabled)\n"       \
-    "    ticket_timeout=%%d   default: ticket default (1d)\n"
-#else
-#define USAGE_TICKETS ""
-#endif /* POLARSSL_SSL_SESSION_TICKETS */
-
-#if defined(POLARSSL_SSL_CACHE_C)
-#define USAGE_CACHE                                             \
-    "    cache_max=%%d        default: cache default (50)\n"    \
-    "    cache_timeout=%%d    default: cache default (1d)\n"
-#else
-#define USAGE_CACHE ""
-#endif /* POLARSSL_SSL_CACHE_C */
-
-#if defined(POLARSSL_SNI)
-#define USAGE_SNI                                                           \
-    "    sni=%%s              name1,cert1,key1[,name2,cert2,key2[,...]]\n"  \
-    "                         default: disabled\n"
-#else
-#define USAGE_SNI ""
-#endif /* POLARSSL_SNI */
-
-#if defined(POLARSSL_SSL_MAX_FRAGMENT_LENGTH)
-#define USAGE_MAX_FRAG_LEN                                      \
-    "    max_frag_len=%%d     default: 16384 (tls default)\n"   \
-    "                        options: 512, 1024, 2048, 4096\n"
-#else
-#define USAGE_MAX_FRAG_LEN ""
-#endif /* POLARSSL_SSL_MAX_FRAGMENT_LENGTH */
-
-#if defined(POLARSSL_SSL_TRUNCATED_HMAC)
-#define USAGE_TRUNC_HMAC \
-    "    trunc_hmac=%%d       default: library default\n"
-#else
-#define USAGE_TRUNC_HMAC ""
-#endif
-
-#if defined(POLARSSL_SSL_ALPN)
-#define USAGE_ALPN \
-    "    alpn=%%s             default: \"\" (disabled)\n"   \
-    "                        example: spdy/1,http/1.1\n"
-#else
-#define USAGE_ALPN ""
-#endif /* POLARSSL_SSL_ALPN */
-
-#if defined(POLARSSL_SSL_DTLS_HELLO_VERIFY)
-#define USAGE_COOKIES \
-    "    cookies=0/1/-1      default: 1 (enabled)\n"        \
-    "                        0: disabled, -1: library default (broken)\n"
-#else
-#define USAGE_COOKIES ""
-#endif
-
-#if defined(POLARSSL_SSL_DTLS_ANTI_REPLAY)
-#define USAGE_ANTI_REPLAY \
-    "    anti_replay=0/1     default: (library default: enabled)\n"
-#else
-#define USAGE_ANTI_REPLAY ""
-#endif
-
-#if defined(POLARSSL_SSL_DTLS_BADMAC_LIMIT)
-#define USAGE_BADMAC_LIMIT \
-    "    badmac_limit=%%d     default: (library default: disabled)\n"
-#else
-#define USAGE_BADMAC_LIMIT ""
-#endif
-
-#if defined(POLARSSL_SSL_PROTO_DTLS)
-#define USAGE_DTLS \
-    "    dtls=%%d             default: 0 (TLS)\n"                           \
-    "    hs_timeout=%%d-%%d    default: (library default: 1000-60000)\n"    \
-    "                        range of DTLS handshake timeouts in millisecs\n"
-#else
-#define USAGE_DTLS ""
-#endif
-
-#if defined(POLARSSL_SSL_EXTENDED_MASTER_SECRET)
-#define USAGE_EMS \
-    "    extended_ms=0/1     default: (library default: on)\n"
-#else
-#define USAGE_EMS ""
-#endif
-
-#if defined(POLARSSL_SSL_ENCRYPT_THEN_MAC)
-#define USAGE_ETM \
-    "    etm=0/1             default: (library default: on)\n"
-#else
-#define USAGE_ETM ""
-#endif
-
-#if defined(POLARSSL_SSL_RENEGOTIATION)
-#define USAGE_RENEGO \
-    "    renegotiation=%%d    default: 0 (disabled)\n"      \
-    "    renegotiate=%%d      default: 0 (disabled)\n"      \
-    "    renego_delay=%%d     default: -2 (library default)\n" \
-    "    renego_period=%%d    default: (library default)\n"
-#else
-#define USAGE_RENEGO ""
-#endif
-
-#define USAGE \
-    "\n usage: ssl_server2 param=<>...\n"                   \
-    "\n acceptable parameters:\n"                           \
-    "    server_addr=%%d      default: (all interfaces)\n"  \
-    "    server_port=%%d      default: 4433\n"              \
-    "    debug_level=%%d      default: 0 (disabled)\n"      \
-    "    nbio=%%d             default: 0 (blocking I/O)\n"  \
-    "                        options: 1 (non-blocking), 2 (added delays)\n" \
-    "    read_timeout=%%d     default: 0 (no timeout)\n"    \
-    "\n"                                                    \
-    USAGE_DTLS                                              \
-    USAGE_COOKIES                                           \
-    USAGE_ANTI_REPLAY                                       \
-    USAGE_BADMAC_LIMIT                                      \
-    "\n"                                                    \
-    "    auth_mode=%%s        default: \"optional\"\n"      \
-    "                        options: none, optional, required\n" \
-    USAGE_IO                                                \
-    USAGE_SNI                                               \
-    "\n"                                                    \
-    USAGE_PSK                                               \
-    "\n"                                                    \
-    "    allow_legacy=%%d     default: (library default: no)\n"      \
-    USAGE_RENEGO                                            \
-    "    exchanges=%%d        default: 1\n"                 \
-    "\n"                                                    \
-    USAGE_TICKETS                                           \
-    USAGE_CACHE                                             \
-    USAGE_MAX_FRAG_LEN                                      \
-    USAGE_TRUNC_HMAC                                        \
-    USAGE_ALPN                                              \
-    USAGE_EMS                                               \
-    USAGE_ETM                                               \
-    "\n"                                                    \
-    "    min_version=%%s      default: \"ssl3\"\n"          \
-    "    max_version=%%s      default: \"tls1_2\"\n"        \
-    "    arc4=%%d             default: 0 (disabled)\n"      \
-    "    force_version=%%s    default: \"\" (none)\n"       \
-    "                        options: ssl3, tls1, tls1_1, tls1_2, dtls1, dtls1_2\n" \
-    "\n"                                                                \
-    "    version_suites=a,b,c,d      per-version ciphersuites\n"        \
-    "                                in order from ssl3 to tls1_2\n"    \
-    "                                default: all enabled\n"            \
-    "    force_ciphersuite=<name>    default: all enabled\n"            \
-    " acceptable ciphersuite names:\n"
-
-#if !defined(POLARSSL_ENTROPY_C) || \
-    !defined(POLARSSL_SSL_TLS_C) || !defined(POLARSSL_SSL_SRV_C) || \
-    !defined(POLARSSL_NET_C) || !defined(POLARSSL_CTR_DRBG_C)
-#include <stdio.h>
-int main( void )
-{
-    polarssl_printf("POLARSSL_ENTROPY_C and/or "
-           "POLARSSL_SSL_TLS_C and/or POLARSSL_SSL_SRV_C and/or "
-           "POLARSSL_NET_C and/or POLARSSL_CTR_DRBG_C not defined.\n");
-    return( 0 );
-}
-#else
-/*
- * global options
- */
-struct options
-{
-    const char *server_addr;    /* address on which the ssl service runs    */
-    int server_port;            /* port on which the ssl service runs       */
-    int debug_level;            /* level of debugging                       */
-    int nbio;                   /* should I/O be blocking?                  */
-    const char *ca_file;        /* the file with the CA certificate(s)      */
-    const char *ca_path;        /* the path with the CA certificate(s) reside */
-    const char *crt_file;       /* the file with the server certificate     */
-    const char *key_file;       /* the file with the server key             */
-    const char *crt_file2;      /* the file with the 2nd server certificate */
-    const char *key_file2;      /* the file with the 2nd server key         */
-    const char *psk;            /* the pre-shared key                       */
-    const char *psk_identity;   /* the pre-shared key identity              */
-    char *psk_list;             /* list of PSK id/key pairs for callback    */
-    int force_ciphersuite[2];   /* protocol/ciphersuite to use, or all      */
-    const char *version_suites; /* per-version ciphersuites                 */
-    int renegotiation;          /* enable / disable renegotiation           */
-    int allow_legacy;           /* allow legacy renegotiation               */
-    int renegotiate;            /* attempt renegotiation?                   */
-    int renego_delay;           /* delay before enforcing renegotiation     */
-    int renego_period;          /* period for automatic renegotiation       */
-    int exchanges;              /* number of data exchanges                 */
-    int min_version;            /* minimum protocol version accepted        */
-    int max_version;            /* maximum protocol version accepted        */
-    int arc4;                   /* flag for arc4 suites support             */
-    int auth_mode;              /* verify mode for connection               */
-    unsigned char mfl_code;     /* code for maximum fragment length         */
-    int trunc_hmac;             /* accept truncated hmac?                   */
-    int tickets;                /* enable / disable session tickets         */
-    int ticket_timeout;         /* session ticket lifetime                  */
-    int cache_max;              /* max number of session cache entries      */
-    int cache_timeout;          /* expiration delay of session cache entries */
-    char *sni;                  /* string describing sni information        */
-    const char *alpn_string;    /* ALPN supported protocols                 */
-    const char *dhm_file;       /* the file with the DH parameters          */
-    int extended_ms;            /* allow negotiation of extended MS?        */
-    int etm;                    /* allow negotiation of encrypt-then-MAC?   */
-} opt;
-
-static void my_debug( void *ctx, int level, const char *str )
-{
-    ((void) level);
-
-    polarssl_fprintf( (FILE *) ctx, "%s", str );
-    fflush(  (FILE *) ctx  );
-}
-
-/*
- * Test recv/send functions that make sure each try returns
- * WANT_READ/WANT_WRITE at least once before sucesseding
- */
-static int my_recv( void *ctx, unsigned char *buf, size_t len )
-{
-    static int first_try = 1;
-    int ret;
-
-    if( first_try )
-    {
-        first_try = 0;
-        return( POLARSSL_ERR_NET_WANT_READ );
-    }
-
-    ret = net_recv( ctx, buf, len );
-    if( ret != POLARSSL_ERR_NET_WANT_READ )
-        first_try = 1; /* Next call will be a new operation */
-    return( ret );
-}
-
-static int my_send( void *ctx, const unsigned char *buf, size_t len )
-{
-    static int first_try = 1;
-    int ret;
-
-    if( first_try )
-    {
-        first_try = 0;
-        return( POLARSSL_ERR_NET_WANT_WRITE );
-    }
-
-    ret = net_send( ctx, buf, len );
-    if( ret != POLARSSL_ERR_NET_WANT_WRITE )
-        first_try = 1; /* Next call will be a new operation */
-    return( ret );
-}
-
 /*
  * Used by sni_parse and psk_parse to handle coma-separated lists
  */
